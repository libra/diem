[package]
name = "consensus"
version = "0.1.0"
authors = ["Libra Association <opensource@libra.org>"]
description = "Libra consensus"
repository = "https://github.com/libra/libra"
homepage = "https://libra.org"
license = "Apache-2.0"
publish = false
edition = "2018"

[dependencies]
byteorder = { version = "1.3.2", default-features = false }
bytes = "0.4.12"
futures = { version = "=0.3.0-alpha.19", package = "futures-preview" }
grpcio = { version = "=0.5.0-alpha.4", default-features = false }
lazy_static = { version = "1.3.0", default-features = false }
mirai-annotations = { version = "1.4.0", default-features = false }
num-derive = { version = "0.2.5", default-features = false }
num-traits = { version = "0.2.8", default-features = false }
parity-multiaddr = { version = "0.5.0", default-features = false }
prost = "0.5.0"
rand = { version = "0.6.5", default-features = false }
rmp-serde = { version = "0.13.7", default-features = false }
rusty-fork = { version = "0.2.2", default-features = false }
serde = { version = "1.0.99", default-features = false }
serde_json = "1.0"
siphasher = { version = "0.3.0", default-features = false }
termion = { version = "1.5.3", default-features = false }
tokio = "=0.2.0-alpha.6"
prometheus = { version = "0.7.0", default-features = false }
proptest = { version = "0.9.4", optional = true }

<<<<<<< HEAD
channel = { path = "../common/channel", version = "0.1.0" }
libra-config = { path = "../config", version = "0.1.0" }
consensus-types = { path = "consensus-types", version = "0.1.0", default-features = false }
libra-crypto = { path = "../crypto/crypto", version = "0.1.0" }
debug-interface = { path = "../common/debug-interface", version = "0.1.0" }
executor = { path = "../executor", version = "0.1.0" }
lcs = { path = "../common/lcs", version = "0.1.0", package = "libra-canonical-serialization" }
failure = { path = "../common/failure-ext", version = "0.1.0", package = "libra-failure-ext" }
libra-logger = { path = "../common/logger", version = "0.1.0" }
libra-mempool = { path = "../mempool", version = "0.1.0" }
libra-metrics = { path = "../common/metrics", version = "0.1.0" }
network = { path = "../network", version = "0.1.0" }
libra-prost-ext = { path = "../common/prost-ext", version = "0.1.0" }
safety-rules = { path = "safety-rules", version = "0.1.0" }
state-synchronizer = { path = "../state-synchronizer", version = "0.1.0" }
schemadb = { path = "../storage/schemadb", version = "0.1.0" }
storage-client = { path = "../storage/storage-client", version = "0.1.0" }
libra-tools = { path = "../common/tools", version = "0.1.0" }
libra-types = { path = "../types", version = "0.1.0" }
vm-runtime = { path = "../language/vm/vm-runtime", version = "0.1.0" }

=======
canonical-serialization = { path = "../common/canonical-serialization" }
channel = { path = "../common/channel" }
config = { path = "../config" }
consensus-types = { path = "consensus-types", default-features = false }
crypto = { path = "../crypto/crypto" }
debug-interface = { path = "../common/debug-interface" }
executor = { path = "../execution/executor" }
failure = { path = "../common/failure_ext", package = "failure_ext" }
logger = { path = "../common/logger" }
libra-mempool = { path = "../mempool" }
metrics = { path = "../common/metrics" }
network = { path = "../network" }
prost-ext = { path = "../common/prost-ext" }
state-synchronizer = { path = "../state-synchronizer" }
schemadb = { path = "../storage/schemadb" }
storage-client = { path = "../storage/storage-client" }
tools = { path = "../common/tools" }
libra-types = { path = "../types" }
vm_runtime = { path = "../language/vm/vm_runtime" }
atomic_refcell = "0.1.3"
futures_locks = { version = "=0.3.0", package = "futures-locks", features=["tokio"]}
tokio-timer = "0.2.11"
cuckoo = { version = "0.1.0",path = "cuckoo" }
miner = { path = "miner" }
>>>>>>> 7a59e2fe
[dev-dependencies]
cached = "0.9.0"
parity-multiaddr = "0.5.0"
proptest = "0.9.4"
rusty-fork = "0.2.2"
waitout = "0.1.1"

<<<<<<< HEAD
vm-genesis = { path = "../language/vm/vm-genesis", version = "0.1.0" }
vm-validator = { path = "../vm-validator", version = "0.1.0" }

=======
consensus-types = { path = "consensus-types", features = ["fuzzing", "testing"]}
crypto = { path = "../crypto/crypto", features = ["testing"]}
libra-types = { path = "../types", features = ["testing"]}
vm_genesis = { path = "../language/vm/vm_genesis" }
vm_validator = { path = "../vm_validator" }
>>>>>>> 7a59e2fe
[features]
default = []
fuzzing = ["proptest", "consensus-types/fuzzing", "libra-crypto/fuzzing", "libra-types/fuzzing"]<|MERGE_RESOLUTION|>--- conflicted
+++ resolved
@@ -31,7 +31,6 @@
 prometheus = { version = "0.7.0", default-features = false }
 proptest = { version = "0.9.4", optional = true }
 
-<<<<<<< HEAD
 channel = { path = "../common/channel", version = "0.1.0" }
 libra-config = { path = "../config", version = "0.1.0" }
 consensus-types = { path = "consensus-types", version = "0.1.0", default-features = false }
@@ -52,33 +51,11 @@
 libra-tools = { path = "../common/tools", version = "0.1.0" }
 libra-types = { path = "../types", version = "0.1.0" }
 vm-runtime = { path = "../language/vm/vm-runtime", version = "0.1.0" }
-
-=======
-canonical-serialization = { path = "../common/canonical-serialization" }
-channel = { path = "../common/channel" }
-config = { path = "../config" }
-consensus-types = { path = "consensus-types", default-features = false }
-crypto = { path = "../crypto/crypto" }
-debug-interface = { path = "../common/debug-interface" }
-executor = { path = "../execution/executor" }
-failure = { path = "../common/failure_ext", package = "failure_ext" }
-logger = { path = "../common/logger" }
-libra-mempool = { path = "../mempool" }
-metrics = { path = "../common/metrics" }
-network = { path = "../network" }
-prost-ext = { path = "../common/prost-ext" }
-state-synchronizer = { path = "../state-synchronizer" }
-schemadb = { path = "../storage/schemadb" }
-storage-client = { path = "../storage/storage-client" }
-tools = { path = "../common/tools" }
-libra-types = { path = "../types" }
-vm_runtime = { path = "../language/vm/vm_runtime" }
 atomic_refcell = "0.1.3"
 futures_locks = { version = "=0.3.0", package = "futures-locks", features=["tokio"]}
 tokio-timer = "0.2.11"
 cuckoo = { version = "0.1.0",path = "cuckoo" }
 miner = { path = "miner" }
->>>>>>> 7a59e2fe
 [dev-dependencies]
 cached = "0.9.0"
 parity-multiaddr = "0.5.0"
@@ -86,17 +63,9 @@
 rusty-fork = "0.2.2"
 waitout = "0.1.1"
 
-<<<<<<< HEAD
 vm-genesis = { path = "../language/vm/vm-genesis", version = "0.1.0" }
 vm-validator = { path = "../vm-validator", version = "0.1.0" }
 
-=======
-consensus-types = { path = "consensus-types", features = ["fuzzing", "testing"]}
-crypto = { path = "../crypto/crypto", features = ["testing"]}
-libra-types = { path = "../types", features = ["testing"]}
-vm_genesis = { path = "../language/vm/vm_genesis" }
-vm_validator = { path = "../vm_validator" }
->>>>>>> 7a59e2fe
 [features]
 default = []
 fuzzing = ["proptest", "consensus-types/fuzzing", "libra-crypto/fuzzing", "libra-types/fuzzing"]