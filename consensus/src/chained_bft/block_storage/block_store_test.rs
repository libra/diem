// Copyright (c) The Libra Core Contributors
// SPDX-License-Identifier: Apache-2.0

use crate::chained_bft::test_utils::build_empty_tree_with_custom_signing;
use crate::chained_bft::{
<<<<<<< HEAD
    block_storage::{BlockReader, BlockStore, NeedFetchResult, VoteReceptionResult},
    test_utils::{self, build_empty_tree, build_empty_tree_with_custom_signing, TreeInserter},
};
use consensus_types::{
    block::{
        block_test_utils::{self, placeholder_certificate_for_block, placeholder_ledger_info},
        Block, ExecutedBlock,
    },
    block_info::BlockInfo,
=======
    block_storage::{BlockReader, NeedFetchResult, VoteReceptionResult},
    test_utils::{
        self, build_empty_tree, build_simple_tree, placeholder_ledger_info, TreeInserter,
    },
};
use consensus_types::{
    block::{block_test_utils, Block},
>>>>>>> 101bcf6f
    common::Author,
    quorum_cert::QuorumCert,
    test_utils::placeholder_certificate_for_block,
    vote_data::VoteData,
    vote_msg::VoteMsg,
};
use crypto::{HashValue, PrivateKey};
use futures::executor::block_on;
use libra_types::crypto_proxies::{random_validator_verifier, ValidatorVerifier};
use libra_types::{account_address::AccountAddress, crypto_proxies::ValidatorSigner};
use proptest::prelude::*;
use std::{cmp::min, collections::HashSet};

#[test]
fn test_block_store_create_block() {
    let block_store = build_empty_tree();
    let genesis = block_store.root();
    let a1 = block_store.create_block(genesis.block(), vec![1], 1, 1);
    assert_eq!(a1.parent_id(), genesis.id());
    assert_eq!(a1.round(), 1);
    assert_eq!(a1.quorum_cert().certified_block_id(), genesis.id());

    let a1_ref = block_on(block_store.execute_and_insert_block(a1)).unwrap();
    let executed_state = &block_store
        .get_compute_result(a1_ref.id())
        .unwrap()
        .executed_state;

    // certify a1
    let vote_msg = VoteMsg::new(
        VoteData::new(
            BlockInfo::from_block(
                a1_ref.block(),
                executed_state.state_id,
                executed_state.version,
            ),
            a1_ref.quorum_cert().vote_data().proposed().clone(),
        ),
        block_store.signer().author(),
        placeholder_ledger_info(),
        block_store.signer(),
        test_utils::placeholder_sync_info(),
    );
    let validator_verifier = ValidatorVerifier::new_single(
        block_store.signer().author(),
        block_store.signer().public_key(),
    );
    block_store.insert_vote_and_qc(vote_msg, &validator_verifier);

    let b1 = block_store.create_block(a1_ref.block(), vec![2], 2, 2);
    assert_eq!(b1.parent_id(), a1_ref.id());
    assert_eq!(b1.round(), 2);
    assert_eq!(b1.quorum_cert().certified_block_id(), a1_ref.id());
}

#[test]
fn test_highest_block_and_quorum_cert() {
    let block_store = build_empty_tree();
    assert_eq!(
        block_store.highest_certified_block().block(),
        &Block::make_genesis_block()
    );
    assert_eq!(
        block_store.highest_quorum_cert().as_ref(),
        &QuorumCert::certificate_for_genesis()
    );

    let genesis = block_store.root();
    let mut inserter = TreeInserter::new(block_store.clone());

    // Genesis block and quorum certificate is still the highest
    let block_round_1 =
        inserter.insert_block_with_qc(QuorumCert::certificate_for_genesis(), &genesis, 1);
    assert_eq!(
        block_store.highest_certified_block().block(),
        &Block::make_genesis_block()
    );
    assert_eq!(
        block_store.highest_quorum_cert().as_ref(),
        &QuorumCert::certificate_for_genesis()
    );

    // block_round_1 block and quorum certificate is now the highest
    let block_round_3 = inserter.insert_block(&block_round_1, 3, None);
    assert_eq!(block_store.highest_certified_block(), block_round_1);
    assert_eq!(
        block_store.highest_quorum_cert().as_ref(),
        block_store
            .get_block(block_round_3.id())
            .expect("block_round_1 should exist")
            .quorum_cert()
    );

    // block_round_1 block and quorum certificate is still the highest, since block_round_4
    // also builds on block_round_1
    let block_round_4 = inserter.insert_block(&block_round_1, 4, None);
    assert_eq!(block_store.highest_certified_block(), block_round_1);
    assert_eq!(
        block_store.highest_quorum_cert().as_ref(),
        block_store
            .get_block(block_round_4.id())
            .expect("block_round_1 should exist")
            .quorum_cert()
    );
}

#[test]
fn test_qc_ancestry() {
    let block_store = build_empty_tree();
    let genesis = block_store.root();
    let mut inserter = TreeInserter::new(block_store.clone());
    let block_a_1 =
        inserter.insert_block_with_qc(QuorumCert::certificate_for_genesis(), &genesis, 1);
    let block_a_2 = inserter.insert_block(&block_a_1, 2, None);

    assert_eq!(
        block_store.get_block(genesis.quorum_cert().certified_block_id()),
        None
    );
    assert_eq!(
        block_store.get_block(block_a_1.quorum_cert().certified_block_id()),
        Some(genesis)
    );
    assert_eq!(
        block_store.get_block(block_a_2.quorum_cert().certified_block_id()),
        Some(block_a_1)
    );
}

// This test should be continuously extended to eventually become the
// single-page spec for the logic of our block storage.
proptest! {

    #[test]
    fn test_block_store_insert(
        (mut private_keys, blocks) in block_test_utils::block_forest_and_its_keys(
            // quorum size
            10,
            // recursion depth
            50)
    ){
        let authors: HashSet<Author> = private_keys.iter().map(|private_key| AccountAddress::from_public_key(&private_key.public_key())).collect();
        let priv_key = private_keys.pop().expect("several keypairs generated");
        let signer = ValidatorSigner::new(None, priv_key);
        let block_store = build_empty_tree_with_custom_signing(signer);
        for block in blocks {
            if block.round() > 0 && authors.contains(&block.author().unwrap()) {
                let known_parent = block_store.block_exists(block.parent_id());
                let certified_parent = block.quorum_cert().certified_block_id() == block.parent_id();
                let verify_res = block.verify_well_formed();
                let res = block_on(block_store.execute_and_insert_block(block.clone()));
                if !certified_parent {
                    prop_assert!(verify_res.is_err());
                } else if !known_parent {
                    // We cannot really bring blocks in this test because the block retrieval
                    // functionality invokes event processing, which is not setup here.
                    assert!(res.is_err());
                }
                else {
                    // The parent must be present if we get to this line.
                    let parent = block_store.get_block(block.parent_id()).unwrap();
                    if block.round() <= parent.round() {
                        prop_assert!(res.is_err());
                    } else {
                        let executed_block = res.unwrap();
                        prop_assert_eq!(executed_block.block(),
                             &block,
                            "expected ok on block: {:#?}, got {:#?}", block, executed_block.block());
                    }
                }
            }
        }
    }
}

#[test]
fn test_block_store_prune() {
    let (blocks, block_store) = build_simple_tree();
    // Attempt to prune genesis block (should be no-op)
    assert_eq!(block_store.prune_tree(blocks[0].id()).len(), 0);
    assert_eq!(block_store.len(), 7);
    assert_eq!(block_store.child_links(), block_store.len() - 1);
    assert_eq!(block_store.pruned_blocks_in_mem(), 0);

    let (blocks, block_store) = build_simple_tree();
    // Prune up to block A1
    assert_eq!(block_store.prune_tree(blocks[1].id()).len(), 4);
    assert_eq!(block_store.len(), 3);
    assert_eq!(block_store.child_links(), block_store.len() - 1);
    assert_eq!(block_store.pruned_blocks_in_mem(), 4);

    let (blocks, block_store) = build_simple_tree();
    // Prune up to block A2
    assert_eq!(block_store.prune_tree(blocks[2].id()).len(), 5);
    assert_eq!(block_store.len(), 2);
    assert_eq!(block_store.child_links(), block_store.len() - 1);
    assert_eq!(block_store.pruned_blocks_in_mem(), 5);

    let (blocks, block_store) = build_simple_tree();
    // Prune up to block A3
    assert_eq!(block_store.prune_tree(blocks[3].id()).len(), 6);
    assert_eq!(block_store.len(), 1);
    assert_eq!(block_store.child_links(), block_store.len() - 1);

    let (blocks, block_store) = build_simple_tree();
    // Prune up to block B1
    assert_eq!(block_store.prune_tree(blocks[4].id()).len(), 4);
    assert_eq!(block_store.len(), 3);
    assert_eq!(block_store.child_links(), block_store.len() - 1);

    let (blocks, block_store) = build_simple_tree();
    // Prune up to block B2
    assert_eq!(block_store.prune_tree(blocks[5].id()).len(), 6);
    assert_eq!(block_store.len(), 1);
    assert_eq!(block_store.child_links(), block_store.len() - 1);

    let (blocks, block_store) = build_simple_tree();
    // Prune up to block C1
    assert_eq!(block_store.prune_tree(blocks[6].id()).len(), 6);
    assert_eq!(block_store.len(), 1);
    assert_eq!(block_store.child_links(), block_store.len() - 1);

    // Prune the chain of Genesis -> B1 -> B2
    let (blocks, block_store) = build_simple_tree();
    // Prune up to block B1
    assert_eq!(block_store.prune_tree(blocks[4].id()).len(), 4);
    assert_eq!(block_store.len(), 3);
    assert_eq!(block_store.child_links(), block_store.len() - 1);
    // Prune up to block B2
    assert_eq!(block_store.prune_tree(blocks[5].id()).len(), 2);
    assert_eq!(block_store.len(), 1);
    assert_eq!(block_store.child_links(), block_store.len() - 1);
}

#[test]
fn test_block_tree_gc() {
    // build a tree with 100 nodes, max_pruned_nodes_in_mem = 10
    let block_store = build_empty_tree();
    let genesis = block_store.root();
    let mut cur_node = block_store.get_block(genesis.id()).unwrap();
    let mut added_blocks = vec![];

    let mut inserter = TreeInserter::new(block_store.clone());
    for round in 1..100 {
        if round == 1 {
            cur_node = inserter.insert_block_with_qc(
                QuorumCert::certificate_for_genesis(),
                &cur_node,
                round,
            );
        } else {
            cur_node = inserter.insert_block(&cur_node, round, None);
        }
        added_blocks.push(cur_node.clone());
    }

    for (i, block) in added_blocks.iter().enumerate() {
        assert_eq!(block_store.len(), 100 - i);
        assert_eq!(block_store.pruned_blocks_in_mem(), min(i, 10));
        block_store.prune_tree(block.id());
    }
}

#[test]
fn test_path_from_root() {
    let block_store = build_empty_tree();
    let genesis = block_store.get_block(block_store.root().id()).unwrap();
    let mut inserter = TreeInserter::new(block_store.clone());
    let b1 = inserter.insert_block_with_qc(QuorumCert::certificate_for_genesis(), &genesis, 1);
    let b2 = inserter.insert_block(&b1, 2, None);
    let b3 = inserter.insert_block(&b2, 3, None);

    assert_eq!(
        block_store.path_from_root(b3.id()),
        Some(vec![b3.clone(), b2.clone(), b1.clone()])
    );
    assert_eq!(block_store.path_from_root(genesis.id()), Some(vec![]));

    block_store.prune_tree(b2.id());

    assert_eq!(block_store.path_from_root(b3.id()), Some(vec![b3.clone()]));
    assert_eq!(block_store.path_from_root(genesis.id()), None);
}

#[test]
fn test_insert_vote() {
    ::logger::try_init_for_testing();
    // Set up enough different authors to support different votes for the same block.
    let (signers, validator_verifier) = random_validator_verifier(11, Some(10), false);
    let my_signer = signers[10].clone();
    let block_store = build_empty_tree_with_custom_signing(my_signer);
    let genesis = block_store.root();
    let mut inserter = TreeInserter::new(block_store.clone());
    let block = inserter.insert_block_with_qc(QuorumCert::certificate_for_genesis(), &genesis, 1);

    assert!(block_store.get_quorum_cert_for_block(block.id()).is_none());
    for (i, voter) in signers.iter().enumerate().take(10).skip(1) {
        let executed_state = &block_store
            .get_compute_result(block.id())
            .unwrap()
            .executed_state;

        let vote_msg = VoteMsg::new(
            VoteData::new(
                BlockInfo::from_block(
                    block.block(),
                    executed_state.state_id,
                    executed_state.version,
                ),
                block.quorum_cert().vote_data().proposed().clone(),
            ),
            voter.author(),
            placeholder_ledger_info(),
            voter,
            test_utils::placeholder_sync_info(),
        );
        let vote_res = block_store.insert_vote_and_qc(vote_msg.clone(), &validator_verifier);

        // first vote of an author is accepted
        assert_eq!(vote_res, VoteReceptionResult::VoteAdded(i as u64));
        // filter out duplicates
        assert_eq!(
            block_store.insert_vote_and_qc(vote_msg, &validator_verifier),
            VoteReceptionResult::DuplicateVote,
        );
        // qc is still not there
        assert!(block_store.get_quorum_cert_for_block(block.id()).is_none());
    }

    // Add the final vote to form a QC
    let executed_state = &block_store
        .get_compute_result(block.id())
        .unwrap()
        .executed_state;
    let final_voter = &signers[0];
    let vote_msg = VoteMsg::new(
        VoteData::new(
            BlockInfo::from_block(
                block.block(),
                executed_state.state_id,
                executed_state.version,
            ),
            block.quorum_cert().vote_data().proposed().clone(),
        ),
        final_voter.author(),
        placeholder_ledger_info(),
        final_voter,
        test_utils::placeholder_sync_info(),
    );
    match block_store.insert_vote_and_qc(vote_msg, &validator_verifier) {
        VoteReceptionResult::NewQuorumCertificate(qc) => {
            assert_eq!(qc.certified_block_id(), block.id());
        }
        _ => {
            panic!("QC not formed!");
        }
    }

    let block_qc = block_store.get_quorum_cert_for_block(block.id()).unwrap();
    assert_eq!(block_qc.certified_block_id(), block.id());
}

#[test]
fn test_illegal_timestamp() {
    let block_store = build_empty_tree();
    let genesis = block_store.root();
    let block_with_illegal_timestamp = Block::<Vec<usize>>::new_internal(
        vec![],
        0,
        1,
        // This timestamp is illegal, it is the same as genesis
        genesis.timestamp_usecs(),
        QuorumCert::certificate_for_genesis(),
        block_store.signer(),
    );
    let result = block_on(block_store.execute_and_insert_block(block_with_illegal_timestamp));
    assert!(result.is_err());
}

#[test]
fn test_highest_qc() {
    let block_tree = build_empty_tree();
    let mut inserter = TreeInserter::new(block_tree.clone());

    // build a tree of the following form
    // genesis <- a1 <- a2 <- a3
    let genesis = block_tree.root();
    let a1 = inserter.insert_block_with_qc(QuorumCert::certificate_for_genesis(), &genesis, 1);
    assert_eq!(block_tree.highest_certified_block(), genesis.clone());
    let a2 = inserter.insert_block(&a1, 2, None);
    assert_eq!(block_tree.highest_certified_block(), a1.clone());
    let _a3 = inserter.insert_block(&a2, 3, None);
    assert_eq!(block_tree.highest_certified_block(), a2.clone());
}

#[test]
fn test_need_fetch_for_qc() {
    let block_tree = build_empty_tree();
    let mut inserter = TreeInserter::new(block_tree.clone());

    // build a tree of the following form
    // genesis <- a1 <- a2 <- a3
    let genesis = block_tree.root();
    let a1 = inserter.insert_block_with_qc(QuorumCert::certificate_for_genesis(), &genesis, 1);
    let a2 = inserter.insert_block(&a1, 2, None);
    let a3 = inserter.insert_block(&a2, 3, None);
    block_tree.prune_tree(a2.id());
    let need_fetch_qc = placeholder_certificate_for_block(
        vec![block_tree.signer()],
        HashValue::zero(),
        a3.round() + 1,
        HashValue::zero(),
        a3.round(),
        None,
    );
    let too_old_qc = QuorumCert::certificate_for_genesis();
    let can_insert_qc = placeholder_certificate_for_block(
        vec![block_tree.signer()],
        a3.id(),
        a3.round(),
        a2.id(),
        a2.round(),
        None,
    );
    let duplicate_qc = block_tree.get_quorum_cert_for_block(a2.id()).unwrap();
    assert_eq!(
        block_tree.need_fetch_for_quorum_cert(&need_fetch_qc),
        NeedFetchResult::NeedFetch
    );
    assert_eq!(
        block_tree.need_fetch_for_quorum_cert(&too_old_qc),
        NeedFetchResult::QCRoundBeforeRoot,
    );
    assert_eq!(
        block_tree.need_fetch_for_quorum_cert(&can_insert_qc),
        NeedFetchResult::QCBlockExist,
    );
    assert_eq!(
        block_tree.need_fetch_for_quorum_cert(duplicate_qc.as_ref()),
        NeedFetchResult::QCAlreadyExist,
    );
}

#[test]
fn test_need_sync_for_qc() {
    let block_tree = build_empty_tree();
    let mut inserter = TreeInserter::new(block_tree.clone());

    // build a tree of the following form
    // genesis <- a1 <- a2 <- a3
    let genesis = block_tree.root();
    let a1 = inserter.insert_block_with_qc(QuorumCert::certificate_for_genesis(), &genesis, 1);
    let a2 = inserter.insert_block(&a1, 2, None);
    let a3 = inserter.insert_block(&a2, 3, None);
    block_tree.prune_tree(a3.id());
    let qc = placeholder_certificate_for_block(
        vec![block_tree.signer()],
        HashValue::zero(),
        a3.round() + 3,
        HashValue::zero(),
        a3.round() + 2,
        None,
    );
    assert_eq!(
        block_tree.need_sync_for_quorum_cert(HashValue::zero(), &qc),
        true
    );
    let qc = placeholder_certificate_for_block(
        vec![block_tree.signer()],
        HashValue::zero(),
        a3.round() + 2,
        HashValue::zero(),
        a3.round() + 1,
        None,
    );
    assert_eq!(
        block_tree.need_sync_for_quorum_cert(HashValue::zero(), &qc),
        false,
    );
    assert_eq!(
        block_tree.need_sync_for_quorum_cert(genesis.id(), &QuorumCert::certificate_for_genesis()),
        false
    );
}

#[test]
fn test_empty_reconfiguration_suffix() {
    let block_tree = build_empty_tree();
    let mut inserter = TreeInserter::new(block_tree.clone());
    let genesis = block_tree.root();
    let a1 = inserter.insert_block_with_qc(QuorumCert::certificate_for_genesis(), &genesis, 1);
    let a2 = inserter.insert_block(&a1, 2);
    let a3 = inserter.insert_reconfiguration_block(&a2, 3);
    let a4 = inserter.create_block_with_qc(
        inserter.create_qc_for_block(a3.as_ref()),
        a3.as_ref(),
        4,
        vec![42],
    );
    // Child of reconfiguration carries a payload will fail to insert
    assert!(block_on(block_tree.execute_and_insert_block(a4)).is_err());
    let a5 = inserter.create_block_with_qc(
        inserter.create_qc_for_block(a3.as_ref()),
        a3.as_ref(),
        4,
        vec![],
    );
    // Child of reconfiguration doesn't carry payload will succeed and roll over the validator set
    let a5 = block_on(block_tree.execute_and_insert_block(a5)).unwrap();
    assert!(a5.compute_result().has_reconfiguration());
    // Block continues another branch can carry payload
    inserter.insert_block(&a2, 4);
}<|MERGE_RESOLUTION|>--- conflicted
+++ resolved
@@ -1,30 +1,19 @@
 // Copyright (c) The Libra Core Contributors
 // SPDX-License-Identifier: Apache-2.0
 
-use crate::chained_bft::test_utils::build_empty_tree_with_custom_signing;
+use crate::chained_bft::test_utils::{build_empty_tree_with_custom_signing, build_simple_tree};
 use crate::chained_bft::{
-<<<<<<< HEAD
-    block_storage::{BlockReader, BlockStore, NeedFetchResult, VoteReceptionResult},
-    test_utils::{self, build_empty_tree, build_empty_tree_with_custom_signing, TreeInserter},
+    block_storage::{BlockReader, NeedFetchResult, VoteReceptionResult},
+    test_utils::{self, build_empty_tree, TreeInserter},
 };
 use consensus_types::{
     block::{
         block_test_utils::{self, placeholder_certificate_for_block, placeholder_ledger_info},
-        Block, ExecutedBlock,
+        Block,
     },
     block_info::BlockInfo,
-=======
-    block_storage::{BlockReader, NeedFetchResult, VoteReceptionResult},
-    test_utils::{
-        self, build_empty_tree, build_simple_tree, placeholder_ledger_info, TreeInserter,
-    },
-};
-use consensus_types::{
-    block::{block_test_utils, Block},
->>>>>>> 101bcf6f
     common::Author,
     quorum_cert::QuorumCert,
-    test_utils::placeholder_certificate_for_block,
     vote_data::VoteData,
     vote_msg::VoteMsg,
 };
@@ -513,10 +502,10 @@
     let mut inserter = TreeInserter::new(block_tree.clone());
     let genesis = block_tree.root();
     let a1 = inserter.insert_block_with_qc(QuorumCert::certificate_for_genesis(), &genesis, 1);
-    let a2 = inserter.insert_block(&a1, 2);
+    let a2 = inserter.insert_block(&a1, 2, None);
     let a3 = inserter.insert_reconfiguration_block(&a2, 3);
     let a4 = inserter.create_block_with_qc(
-        inserter.create_qc_for_block(a3.as_ref()),
+        inserter.create_qc_for_block(a3.as_ref(), None),
         a3.as_ref(),
         4,
         vec![42],
@@ -524,7 +513,7 @@
     // Child of reconfiguration carries a payload will fail to insert
     assert!(block_on(block_tree.execute_and_insert_block(a4)).is_err());
     let a5 = inserter.create_block_with_qc(
-        inserter.create_qc_for_block(a3.as_ref()),
+        inserter.create_qc_for_block(a3.as_ref(), None),
         a3.as_ref(),
         4,
         vec![],
@@ -533,5 +522,5 @@
     let a5 = block_on(block_tree.execute_and_insert_block(a5)).unwrap();
     assert!(a5.compute_result().has_reconfiguration());
     // Block continues another branch can carry payload
-    inserter.insert_block(&a2, 4);
+    inserter.insert_block(&a2, 4, None);
 }