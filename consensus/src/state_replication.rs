// Copyright (c) The Libra Core Contributors
// SPDX-License-Identifier: Apache-2.0

use consensus_types::block::Block;
use executor::{ExecutedTrees, ProcessedVMOutput, StateComputeResult};
use failure::Result;
use futures::Future;
use libra_types::crypto_proxies::LedgerInfoWithSignatures;
use std::{pin::Pin, sync::Arc};

/// Retrieves and updates the status of transactions on demand (e.g., via talking with Mempool)
pub trait TxnManager: Send + Sync {
    type Payload;

    /// Brings new transactions to be applied.
    /// The `exclude_txns` list includes the transactions that are already pending in the
    /// branch of blocks consensus is trying to extend.
    fn pull_txns(
        &self,
        max_size: u64,
        exclude_txns: Vec<&Self::Payload>,
    ) -> Pin<Box<dyn Future<Output = Result<Self::Payload>> + Send>>;

    /// Notifies TxnManager about the payload of the committed block including the state compute
    /// result, which includes the specifics of what transactions succeeded and failed.
    fn commit_txns<'a>(
        &'a self,
        txns: &Self::Payload,
        compute_result: &StateComputeResult,
        // Monotonic timestamp_usecs of committed blocks is used to GC expired transactions.
        timestamp_usecs: u64,
    ) -> Pin<Box<dyn Future<Output = Result<()>> + Send + 'a>>;
}

/// While Consensus is managing proposed blocks, `StateComputer` is managing the results of the
/// (speculative) execution of their payload.
/// StateComputer is using proposed block ids for identifying the transactions.
pub trait StateComputer: Send + Sync {
    type Payload;

    /// How to execute a sequence of transactions and obtain the next state. While some of the
    /// transactions succeed, some of them can fail.
    /// In case all the transactions are failed, new_state_id is equal to the previous state id.
    fn compute(
        &self,
        // The block that will be computed.
        block: &Block<Self::Payload>,
        // The executed trees of parent block.
        executed_trees: ExecutedTrees,
    ) -> Pin<Box<dyn Future<Output = Result<ProcessedVMOutput>> + Send>>;

    /// Pre compute
    fn pre_compute(
        &self,
        // The id of a ancestor block which is main chain block.
        ancestor_id: HashValue,
        // Transactions to execute.
        transactions_vec: Vec<Self::Payload>,
    ) -> Pin<Box<dyn Future<Output = Result<(StateComputeResult, HashValue)>> + Send>>;

    /// Send a successful commit. A future is fulfilled when the state is finalized.
    fn commit(
        &self,
        blocks: Vec<(Self::Payload, Arc<ProcessedVMOutput>)>,
        finality_proof: LedgerInfoWithSignatures,
    ) -> Pin<Box<dyn Future<Output = Result<()>> + Send>>;

<<<<<<< HEAD
    fn sync_to(
        &self,
        commit: LedgerInfoWithSignatures,
    ) -> Pin<Box<dyn Future<Output = Result<bool>> + Send>>;

    fn committed_trees(&self) -> ExecutedTrees;
=======
    /// Send a successful commit. A future is fulfilled when the state is finalized.
    fn commit_with_id(
        &self,
        block_id: HashValue,
        commit: LedgerInfoWithSignatures,
    ) -> Pin<Box<dyn Future<Output = Result<()>> + Send>>;

    /// Rollback
    fn rollback(&self, block_id: HashValue) -> Pin<Box<dyn Future<Output = Result<()>> + Send>>;

    fn sync_to(&self, commit: QuorumCert) -> Pin<Box<dyn Future<Output = Result<bool>> + Send>>;
>>>>>>> 7a59e2fe

    fn sync_to_or_bail(&self, commit: LedgerInfoWithSignatures) {
        let status = futures::executor::block_on(self.sync_to(commit));
        match status {
            Ok(true) => (),
            Ok(false) => panic!(
                "state synchronizer failure, this validator will be killed as it can not \
                 recover from this error.  After the validator is restarted, synchronization will \
                 be retried.",
            ),
            Err(e) => panic!(
                "state synchronizer failure: {:?}, this validator will be killed as it can not \
                 recover from this error.  After the validator is restarted, synchronization will \
                 be retried.",
                e
            ),
        }
    }
}

pub trait StateMachineReplication {
    type Payload;
    /// The function is synchronous: it returns when the state is initialized / recovered from
    /// persisted storage and all the threads have been started.
    fn start(
        &mut self,
        txn_manager: Arc<dyn TxnManager<Payload = Self::Payload>>,
        state_computer: Arc<dyn StateComputer<Payload = Self::Payload>>,
    ) -> Result<()>;

    /// Stop is synchronous: returns when all the threads are shutdown and the state is persisted.
    fn stop(&mut self);
}<|MERGE_RESOLUTION|>--- conflicted
+++ resolved
@@ -65,14 +65,6 @@
         finality_proof: LedgerInfoWithSignatures,
     ) -> Pin<Box<dyn Future<Output = Result<()>> + Send>>;
 
-<<<<<<< HEAD
-    fn sync_to(
-        &self,
-        commit: LedgerInfoWithSignatures,
-    ) -> Pin<Box<dyn Future<Output = Result<bool>> + Send>>;
-
-    fn committed_trees(&self) -> ExecutedTrees;
-=======
     /// Send a successful commit. A future is fulfilled when the state is finalized.
     fn commit_with_id(
         &self,
@@ -83,8 +75,12 @@
     /// Rollback
     fn rollback(&self, block_id: HashValue) -> Pin<Box<dyn Future<Output = Result<()>> + Send>>;
 
-    fn sync_to(&self, commit: QuorumCert) -> Pin<Box<dyn Future<Output = Result<bool>> + Send>>;
->>>>>>> 7a59e2fe
+    fn sync_to(
+        &self,
+        commit: LedgerInfoWithSignatures,
+    ) -> Pin<Box<dyn Future<Output = Result<bool>> + Send>>;
+
+    fn committed_trees(&self) -> ExecutedTrees;
 
     fn sync_to_or_bail(&self, commit: LedgerInfoWithSignatures) {
         let status = futures::executor::block_on(self.sync_to(commit));
