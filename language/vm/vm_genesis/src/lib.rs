// Copyright (c) The Libra Core Contributors
// SPDX-License-Identifier: Apache-2.0

use crypto::{ed25519::*, traits::ValidKey};
use failure::prelude::*;
use lazy_static::lazy_static;
use libra_types::{
    access_path::AccessPath,
    account_address::AccountAddress,
    account_config,
    byte_array::ByteArray,
    identifier::Identifier,
    transaction::{RawTransaction, Script, SignatureCheckedTransaction, TransactionArgument},
    validator_set::ValidatorSet,
};
use rand::{rngs::StdRng, SeedableRng};
use state_view::StateView;
use std::time::Duration;
use stdlib::stdlib_modules;
use vm::{access::ModuleAccess, transaction_metadata::TransactionMetadata};
use vm_cache_map::Arena;
use vm_runtime::{
    code_cache::{
        module_adapter::FakeFetcher,
        module_cache::{BlockModuleCache, VMModuleCache},
    },
    data_cache::BlockDataCache,
    txn_executor::{
        TransactionExecutor, ACCOUNT_MODULE, BLOCK_MODULE, COIN_MODULE, VALIDATOR_CONFIG_MODULE,
        VALIDATOR_SET_MODULE,
    },
};
use vm_runtime_types::value::Value;

// The seed is arbitrarily picked to produce a consistent key. XXX make this more formal?
const GENESIS_SEED: [u8; 32] = [42; 32];

lazy_static! {
    pub static ref GENESIS_KEYPAIR: (Ed25519PrivateKey, Ed25519PublicKey) = {
        let mut rng = StdRng::from_seed(GENESIS_SEED);
        compat::generate_keypair(&mut rng)
    };
    static ref GENESIS_ACCOUNT: Accounts = {
        let mut account = Accounts::empty();
        account.new_account();
        account
    };
}

pub fn sign_genesis_transaction(raw_txn: RawTransaction) -> Result<SignatureCheckedTransaction> {
    let (private_key, public_key) = &*GENESIS_KEYPAIR;
    raw_txn.sign(private_key, public_key.clone())
}

// Identifiers for well-known functions.
lazy_static! {
    static ref ADD_VALIDATOR: Identifier = Identifier::new("add_validator").unwrap();
    static ref INITIALIZE: Identifier = Identifier::new("initialize").unwrap();
    static ref MINT_TO_ADDRESS: Identifier = Identifier::new("mint_to_address").unwrap();
    static ref RECONFIGURE: Identifier = Identifier::new("reconfigure").unwrap();
    static ref REGISTER_CANDIDATE_VALIDATOR: Identifier =
        Identifier::new("register_candidate_validator").unwrap();
    static ref ROTATE_AUTHENTICATION_KEY: Identifier =
        { Identifier::new("rotate_authentication_key").unwrap() };
    static ref EPILOGUE: Identifier = Identifier::new("epilogue").unwrap();
}

#[derive(Debug)]
#[cfg_attr(any(test, feature = "testing"), derive(Clone))]
pub struct Account {
    pub addr: AccountAddress,
    pub privkey: Ed25519PrivateKey,
    pub pubkey: Ed25519PublicKey,
}

impl Account {
    pub fn new(rng: &mut StdRng) -> Self {
        let (privkey, pubkey) = compat::generate_keypair(&mut *rng);
        let addr = AccountAddress::from_public_key(&pubkey);
        Account {
            addr,
            privkey,
            pubkey,
        }
    }
}

pub struct Accounts {
    accounts: Vec<Account>,
    pub randomness_source: StdRng,
}

impl Default for Accounts {
    fn default() -> Self {
        let mut accounts = Accounts::empty();
        for _i in 0..Self::NUMBER_OF_ACCOUNTS {
            accounts.new_account();
        }
        accounts
    }
}

impl Accounts {
    const NUMBER_OF_ACCOUNTS: i64 = 10;

    pub fn empty() -> Self {
        let mut seed = [0u8; 32];
        seed[..4].copy_from_slice(&[1, 2, 3, 4]);
        let rng: StdRng = StdRng::from_seed(seed);
        Accounts {
            accounts: vec![],
            randomness_source: rng,
        }
    }

    pub fn fresh_account(&mut self) -> Account {
        Account::new(&mut self.randomness_source)
    }

    pub fn new_account(&mut self) -> usize {
        self.accounts
            .push(Account::new(&mut self.randomness_source));
        self.accounts.len() - 1
    }

    pub fn get_address(&self, account: usize) -> AccountAddress {
        self.accounts[account].addr
    }

    pub fn get_account(&self, account: usize) -> &Account {
        &self.accounts[account]
    }

    pub fn get_public_key(&self, account: usize) -> Ed25519PublicKey {
        self.accounts[account].pubkey.clone()
    }

    pub fn create_txn_with_args(
        &self,
        program: Vec<u8>,
        args: Vec<TransactionArgument>,
        sender: AccountAddress,
        sender_account: Account,
        sequence_number: u64,
        max_gas_amount: u64,
        gas_unit_price: u64,
    ) -> SignatureCheckedTransaction {
        RawTransaction::new_script(
            sender,
            sequence_number,
            Script::new(program, args),
            max_gas_amount,
            gas_unit_price,
            Duration::from_secs(u64::max_value()),
        )
        .sign(&sender_account.privkey, sender_account.pubkey)
        .unwrap()
    }

    pub fn get_addresses(&self) -> Vec<AccountAddress> {
        self.accounts.iter().map(|account| account.addr).collect()
    }

    pub fn accounts(&self) -> &[Account] {
        &self.accounts
    }
}

<<<<<<< HEAD
lazy_static! {
    static ref PEER_TO_PEER_TXN: Vec<u8> = { compile_script(&PEER_TO_PEER_TRANSFER_TXN_BODY) };
    static ref CREATE_ACCOUNT_TXN: Vec<u8> = { compile_script(&CREATE_ACCOUNT_TXN_BODY) };
    static ref ROTATE_AUTHENTICATION_KEY_TXN: Vec<u8> =
        { compile_script(&ROTATE_AUTHENTICATION_KEY_TXN_BODY) };
    static ref MINT_TXN: Vec<u8> = { compile_script(&MINT_TXN_BODY) };
    static ref GENESIS_ACCOUNT: Accounts = {
        let mut account = Accounts::empty();
        account.new_account();
        account
    };
}

fn compile_script(body: &ast::Program) -> Vec<u8> {
    let compiled_program =
        compile_program(AccountAddress::default(), body.clone(), stdlib_modules()).unwrap();
    let mut script_bytes = vec![];
    compiled_program
        .script
        .serialize(&mut script_bytes)
        .unwrap();
    script_bytes
}

/// Encode a program transferring `amount` coins from `sender` to `recipient`. Fails if there is no
/// account at the recipient address or if the sender's balance is lower than `amount`.
pub fn encode_transfer_script(recipient: &AccountAddress, amount: u64) -> Script {
    Script::new(
        PEER_TO_PEER_TXN.clone(),
        vec![
            TransactionArgument::Address(*recipient),
            TransactionArgument::U64(amount),
        ],
    )
}

/// Encode a program creating a fresh account at `account_address` with `initial_balance` coins
/// transferred from the sender's account balance. Fails if there is already an account at
/// `account_address` or if the sender's balance is lower than `initial_balance`.
pub fn encode_create_account_script(
    account_address: &AccountAddress,
    initial_balance: u64,
) -> Script {
    Script::new(
        CREATE_ACCOUNT_TXN.clone(),
        vec![
            TransactionArgument::Address(*account_address),
            TransactionArgument::U64(initial_balance),
        ],
    )
}

/// Encode a program that rotates the sender's authentication key to `new_key`.
pub fn rotate_authentication_key_script(new_key: AccountAddress) -> Script {
    Script::new(
        ROTATE_AUTHENTICATION_KEY_TXN.clone(),
        vec![TransactionArgument::ByteArray(ByteArray::new(
            new_key.as_ref().to_vec(),
        ))],
    )
}

// TODO: this should go away once we are no longer using it in tests
/// Encode a program creating `amount` coins for sender
pub fn encode_mint_script(sender: &AccountAddress, amount: u64) -> Script {
    Script::new(
        MINT_TXN.clone(),
        vec![
            TransactionArgument::Address(*sender),
            TransactionArgument::U64(amount),
        ],
    )
}

/// Returns a user friendly mnemonic for the transaction type if the transaction is
/// for a known, white listed, transaction.
pub fn get_transaction_name(code: &[u8]) -> String {
    if code == &PEER_TO_PEER_TXN[..] {
        return "peer_to_peer_transaction".to_string();
    } else if code == &CREATE_ACCOUNT_TXN[..] {
        return "create_account_transaction".to_string();
    } else if code == &MINT_TXN[..] {
        return "mint_transaction".to_string();
    } else if code == &ROTATE_AUTHENTICATION_KEY_TXN[..] {
        return "rotate_authentication_key_transaction".to_string();
    }
    "<unknown transaction>".to_string()
}

pub fn allowing_script_hashes() -> Vec<[u8; SCRIPT_HASH_LENGTH]> {
    vec![
        MINT_TXN.clone(),
        PEER_TO_PEER_TXN.clone(),
        ROTATE_AUTHENTICATION_KEY_TXN.clone(),
        CREATE_ACCOUNT_TXN.clone(),
    ]
    .into_iter()
    .map(|s| *HashValue::from_sha3_256(&s).as_ref())
    .collect()
}

pub fn default_config() -> VMConfig {
    VMConfig::default()
}

=======
>>>>>>> dcdb9ee8
struct FakeStateView;

impl StateView for FakeStateView {
    fn get(&self, _access_path: &AccessPath) -> Result<Option<Vec<u8>>> {
        Ok(None)
    }

    fn multi_get(&self, _access_paths: &[AccessPath]) -> Result<Vec<Option<Vec<u8>>>> {
        unimplemented!()
    }

    fn is_genesis(&self) -> bool {
        true
    }
}

pub fn encode_genesis_transaction(
    private_key: &Ed25519PrivateKey,
    public_key: Ed25519PublicKey,
) -> SignatureCheckedTransaction {
    encode_genesis_transaction_with_validator(private_key, public_key, ValidatorSet::new(vec![]))
}

pub fn encode_genesis_transaction_with_validator(
    private_key: &Ed25519PrivateKey,
    public_key: Ed25519PublicKey,
    validator_set: ValidatorSet,
) -> SignatureCheckedTransaction {
    const INIT_BALANCE: u64 = 1_000_000_000;

    // Compile the needed stdlib modules.
    let modules = stdlib_modules();
    let arena = Arena::new();
    let state_view = FakeStateView;
    let vm_cache = VMModuleCache::new(&arena);
    let genesis_addr = account_config::association_address();
    let genesis_auth_key = ByteArray::new(AccountAddress::from_public_key(&public_key).to_vec());

    let genesis_write_set = {
        let fake_fetcher = FakeFetcher::new(modules.iter().map(|m| m.as_inner().clone()).collect());
        let data_cache = BlockDataCache::new(&state_view);
        let block_cache = BlockModuleCache::new(&vm_cache, fake_fetcher);
        {
            let mut txn_data = TransactionMetadata::default();
            txn_data.sender = genesis_addr;

            let mut txn_executor = TransactionExecutor::new(&block_cache, &data_cache, txn_data);
            txn_executor.create_account(genesis_addr).unwrap();
            txn_executor
                .create_account(account_config::core_code_address())
                .unwrap();
            txn_executor
                .execute_function(&BLOCK_MODULE, &INITIALIZE, vec![])
                .unwrap();
            txn_executor
                .execute_function(&COIN_MODULE, &INITIALIZE, vec![])
                .unwrap();

            txn_executor
                .execute_function(
                    &ACCOUNT_MODULE,
                    &MINT_TO_ADDRESS,
                    vec![Value::address(genesis_addr), Value::u64(INIT_BALANCE)],
                )
                .unwrap();

            txn_executor
                .execute_function(
                    &ACCOUNT_MODULE,
                    &ROTATE_AUTHENTICATION_KEY,
                    vec![Value::byte_array(genesis_auth_key)],
                )
                .unwrap();

            // Bump the sequence number for the Association account. If we don't do this and a
            // subsequent transaction (e.g., minting) is sent from the Assocation account, a problem
            // arises: both the genesis transaction and the subsequent transaction have sequence
            // number 0
            txn_executor
                .execute_function(&ACCOUNT_MODULE, &EPILOGUE, vec![])
                .unwrap();

            // Initialize the validator set.
            txn_executor
                .create_account(account_config::validator_set_address())
                .unwrap();
            txn_executor
                .execute_function_with_sender_FOR_GENESIS_ONLY(
                    account_config::validator_set_address(),
                    &VALIDATOR_SET_MODULE,
                    &INITIALIZE,
                    vec![],
                )
                .unwrap();
            for validator_keys in validator_set.payload() {
                // First, add a ValidatorConfig resource under each account
                let validator_address = *validator_keys.account_address();
                txn_executor.create_account(validator_address).unwrap();
                txn_executor
                    .execute_function_with_sender_FOR_GENESIS_ONLY(
                        validator_address,
                        &VALIDATOR_CONFIG_MODULE,
                        &REGISTER_CANDIDATE_VALIDATOR,
                        vec![
                            Value::byte_array(ByteArray::new(
                                validator_keys
                                    .network_signing_public_key()
                                    .to_bytes()
                                    .to_vec(),
                            )),
                            Value::byte_array(ByteArray::new(
                                validator_keys
                                    .network_identity_public_key()
                                    .to_bytes()
                                    .to_vec(),
                            )),
                            Value::byte_array(ByteArray::new(
                                validator_keys.consensus_public_key().to_bytes().to_vec(),
                            )),
                        ],
                    )
                    .unwrap();
                // Then, add the account to the validator set
                txn_executor
                    .execute_function(
                        &VALIDATOR_SET_MODULE,
                        &ADD_VALIDATOR,
                        vec![Value::address(validator_address)],
                    )
                    .unwrap()
            }
            // Finally, trigger a reconfiguration. This emits an event that will be passed along
            // to the storage layer.
            // TODO: Direct write set transactions cannot specify emitted events, so this currently
            // will not work.
            txn_executor
                .execute_function_with_sender_FOR_GENESIS_ONLY(
                    account_config::validator_set_address(),
                    &VALIDATOR_SET_MODULE,
                    &RECONFIGURE,
                    vec![],
                )
                .unwrap();

            let stdlib_modules = modules
                .iter()
                .map(|m| {
                    let mut module_vec = vec![];
                    m.serialize(&mut module_vec).unwrap();
                    (m.self_id(), module_vec)
                })
                .collect();

            let txn_output = txn_executor.make_write_set(stdlib_modules, Ok(())).unwrap();
            // Sanity checks on emitted events:
            // (1) The genesis tx should emit 3 events: a pair of payment sent/received events for
            // minting to the genesis address, and a ValidatorSet.ChangeEvent
            assert_eq!(
                txn_output.events().len(),
                3,
                "Genesis transaction should emit three events, but found {} events: {:?}",
                txn_output.events().len(),
                txn_output.events()
            );
            // (2) The last event should be the validator set change event
            let validator_set_change_event = &txn_output.events()[2];
            assert_eq!(
                *validator_set_change_event.key(),
                ValidatorSet::change_event_key(),
                "Key of emitted event {:?} does not match change event key {:?}",
                *validator_set_change_event.key(),
                ValidatorSet::change_event_key()
            );
            // (3) This should be the first validator set change event
            assert_eq!(
                validator_set_change_event.sequence_number(),
                0,
                "Expected sequence number 0 for validator set change event but got {}",
                validator_set_change_event.sequence_number()
            );

            // (4) It should emit the validator set we fed into the genesis tx
            assert_eq!(
                ValidatorSet::from_bytes(validator_set_change_event.event_data()).unwrap(),
                validator_set,
                "Validator set in emitted event does not match validator set fed into genesis transaction"
            );

            txn_output.write_set().clone().into_mut()
        }
    };
    let transaction =
        RawTransaction::new_write_set(genesis_addr, 0, genesis_write_set.freeze().unwrap());
    transaction.sign(private_key, public_key).unwrap()
}<|MERGE_RESOLUTION|>--- conflicted
+++ resolved
@@ -166,114 +166,6 @@
     }
 }
 
-<<<<<<< HEAD
-lazy_static! {
-    static ref PEER_TO_PEER_TXN: Vec<u8> = { compile_script(&PEER_TO_PEER_TRANSFER_TXN_BODY) };
-    static ref CREATE_ACCOUNT_TXN: Vec<u8> = { compile_script(&CREATE_ACCOUNT_TXN_BODY) };
-    static ref ROTATE_AUTHENTICATION_KEY_TXN: Vec<u8> =
-        { compile_script(&ROTATE_AUTHENTICATION_KEY_TXN_BODY) };
-    static ref MINT_TXN: Vec<u8> = { compile_script(&MINT_TXN_BODY) };
-    static ref GENESIS_ACCOUNT: Accounts = {
-        let mut account = Accounts::empty();
-        account.new_account();
-        account
-    };
-}
-
-fn compile_script(body: &ast::Program) -> Vec<u8> {
-    let compiled_program =
-        compile_program(AccountAddress::default(), body.clone(), stdlib_modules()).unwrap();
-    let mut script_bytes = vec![];
-    compiled_program
-        .script
-        .serialize(&mut script_bytes)
-        .unwrap();
-    script_bytes
-}
-
-/// Encode a program transferring `amount` coins from `sender` to `recipient`. Fails if there is no
-/// account at the recipient address or if the sender's balance is lower than `amount`.
-pub fn encode_transfer_script(recipient: &AccountAddress, amount: u64) -> Script {
-    Script::new(
-        PEER_TO_PEER_TXN.clone(),
-        vec![
-            TransactionArgument::Address(*recipient),
-            TransactionArgument::U64(amount),
-        ],
-    )
-}
-
-/// Encode a program creating a fresh account at `account_address` with `initial_balance` coins
-/// transferred from the sender's account balance. Fails if there is already an account at
-/// `account_address` or if the sender's balance is lower than `initial_balance`.
-pub fn encode_create_account_script(
-    account_address: &AccountAddress,
-    initial_balance: u64,
-) -> Script {
-    Script::new(
-        CREATE_ACCOUNT_TXN.clone(),
-        vec![
-            TransactionArgument::Address(*account_address),
-            TransactionArgument::U64(initial_balance),
-        ],
-    )
-}
-
-/// Encode a program that rotates the sender's authentication key to `new_key`.
-pub fn rotate_authentication_key_script(new_key: AccountAddress) -> Script {
-    Script::new(
-        ROTATE_AUTHENTICATION_KEY_TXN.clone(),
-        vec![TransactionArgument::ByteArray(ByteArray::new(
-            new_key.as_ref().to_vec(),
-        ))],
-    )
-}
-
-// TODO: this should go away once we are no longer using it in tests
-/// Encode a program creating `amount` coins for sender
-pub fn encode_mint_script(sender: &AccountAddress, amount: u64) -> Script {
-    Script::new(
-        MINT_TXN.clone(),
-        vec![
-            TransactionArgument::Address(*sender),
-            TransactionArgument::U64(amount),
-        ],
-    )
-}
-
-/// Returns a user friendly mnemonic for the transaction type if the transaction is
-/// for a known, white listed, transaction.
-pub fn get_transaction_name(code: &[u8]) -> String {
-    if code == &PEER_TO_PEER_TXN[..] {
-        return "peer_to_peer_transaction".to_string();
-    } else if code == &CREATE_ACCOUNT_TXN[..] {
-        return "create_account_transaction".to_string();
-    } else if code == &MINT_TXN[..] {
-        return "mint_transaction".to_string();
-    } else if code == &ROTATE_AUTHENTICATION_KEY_TXN[..] {
-        return "rotate_authentication_key_transaction".to_string();
-    }
-    "<unknown transaction>".to_string()
-}
-
-pub fn allowing_script_hashes() -> Vec<[u8; SCRIPT_HASH_LENGTH]> {
-    vec![
-        MINT_TXN.clone(),
-        PEER_TO_PEER_TXN.clone(),
-        ROTATE_AUTHENTICATION_KEY_TXN.clone(),
-        CREATE_ACCOUNT_TXN.clone(),
-    ]
-    .into_iter()
-    .map(|s| *HashValue::from_sha3_256(&s).as_ref())
-    .collect()
-}
-
-pub fn default_config() -> VMConfig {
-    VMConfig::default()
-}
-
-=======
->>>>>>> dcdb9ee8
 struct FakeStateView;
 
 impl StateView for FakeStateView {
