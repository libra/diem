// Copyright (c) The Libra Core Contributors
// SPDX-License-Identifier: Apache-2.0

use admission_control_service::runtime::AdmissionControlRuntime;
<<<<<<< HEAD
use consensus::consensus_provider::{
    make_consensus_provider, make_pow_consensus_provider, ConsensusProvider,
};
=======
use consensus::consensus_provider::{make_consensus_provider, make_pow_consensus_provider, ConsensusProvider};
>>>>>>> dabad265
use debug_interface::{node_debug_service::NodeDebugService, proto::create_node_debug_interface};
use executor::Executor;
use grpc_helpers::ServerHandle;
use grpcio::EnvBuilder;
<<<<<<< HEAD
use libra_config::config::{
    ConsensusType::{PBFT, POW},
    NetworkConfig, NodeConfig, RoleType,
};
=======
use libra_config::config::{NetworkConfig, NodeConfig, RoleType, ConsensusType::{PBFT, POW}};
>>>>>>> dabad265
use libra_crypto::{ed25519::*, ValidKey};
use libra_logger::prelude::*;
use libra_mempool::MempoolRuntime;
use libra_metrics::metric_server;
use libra_types::account_address::AccountAddress as PeerId;
use network::{
    validator_network::{
        network_builder::{NetworkBuilder, TransportType},
        LibraNetworkProvider,
        // when you add a new protocol const, you must add this in either
        // .direct_send_protocols or .rpc_protocols vector of network_builder in setup_network()
        ADMISSION_CONTROL_RPC_PROTOCOL,
        CONSENSUS_DIRECT_SEND_PROTOCOL,
        CONSENSUS_RPC_PROTOCOL,
        MEMPOOL_DIRECT_SEND_PROTOCOL,
        STATE_SYNCHRONIZER_MSG_PROTOCOL,
    },
    NetworkPublicKeys, ProtocolId,
};
use state_synchronizer::StateSynchronizer;
use std::{
    convert::{TryFrom, TryInto},
    str::FromStr,
    sync::Arc,
    thread,
    time::Instant,
};
use storage_client::{StorageRead, StorageReadServiceClient, StorageWriteServiceClient};
use storage_service::start_storage_service;
use tokio::runtime::{Builder, Runtime};
use vm_runtime::MoveVM;

pub struct LibraHandle {
    pub _ac: AdmissionControlRuntime,
    pub _mempool: Option<MempoolRuntime>,
    pub _state_synchronizer: StateSynchronizer,
    pub _network_runtimes: Vec<Runtime>,
    pub consensus: Option<Box<dyn ConsensusProvider>>,
    pub _storage: ServerHandle,
    pub _debug: ServerHandle,
}

impl Drop for LibraHandle {
    fn drop(&mut self) {
        if let Some(consensus) = &mut self.consensus {
            consensus.stop();
        }
    }
}

pub fn setup_executor(config: &NodeConfig) -> Arc<Executor<MoveVM>> {
    let client_env = Arc::new(EnvBuilder::new().name_prefix("grpc-exe-sto-").build());
    let storage_read_client = Arc::new(StorageReadServiceClient::new(
        Arc::clone(&client_env),
        &config.storage.address,
        config.storage.port,
    ));
    let storage_write_client = Arc::new(StorageWriteServiceClient::new(
        Arc::clone(&client_env),
        &config.storage.address,
        config.storage.port,
        config.storage.grpc_max_receive_len,
    ));

    Arc::new(Executor::new(
        Arc::clone(&storage_read_client) as Arc<dyn StorageRead>,
        storage_write_client,
        config,
    ))
}

pub fn setup_debug_interface(config: &NodeConfig) -> ::grpcio::Server {
    let env = Arc::new(EnvBuilder::new().name_prefix("grpc-debug-").build());
    // Start Debug interface
    let debug_service = create_node_debug_interface(NodeDebugService::new());
    ::grpcio::ServerBuilder::new(env)
        .register_service(debug_service)
        .bind(
            config.debug_interface.address.clone(),
            config.debug_interface.admission_control_node_debug_port,
        )
        .build()
        .expect("Unable to create grpc server")
}

// TODO(abhayb): Move to network crate (similar to consensus).
pub fn setup_network(
    peer_id: PeerId,
    config: &mut NetworkConfig,
) -> (Runtime, Box<dyn LibraNetworkProvider>) {
    let runtime = Builder::new()
        .name_prefix("network-")
        .build()
        .expect("Failed to start runtime. Won't be able to start networking.");
    let role: RoleType = (&config.role).into();
    let mut network_builder = NetworkBuilder::new(
        runtime.executor(),
        peer_id,
        config.listen_address.clone(),
        role,
    );
    network_builder
        .permissioned(config.is_permissioned)
        .advertised_address(config.advertised_address.clone())
        .direct_send_protocols(vec![
            ProtocolId::from_static(CONSENSUS_DIRECT_SEND_PROTOCOL),
            ProtocolId::from_static(MEMPOOL_DIRECT_SEND_PROTOCOL),
            ProtocolId::from_static(STATE_SYNCHRONIZER_MSG_PROTOCOL),
        ])
        .rpc_protocols(vec![
            ProtocolId::from_static(CONSENSUS_RPC_PROTOCOL),
            ProtocolId::from_static(ADMISSION_CONTROL_RPC_PROTOCOL),
        ])
        .is_public(config.is_public_network);
    if config.is_permissioned {
        // If the node wants to run in permissioned mode, it should also have authentication and
        // encryption.
        assert!(
            config.enable_encryption_and_authentication,
            "Permissioned network end-points should use authentication"
        );
        let trusted_peers = config
            .network_peers
            .peers
            .iter()
            .map(|(peer_id, keys)| {
                (
                    PeerId::from_str(peer_id).unwrap(),
                    NetworkPublicKeys {
                        signing_public_key: keys.network_signing_pubkey.clone(),
                        identity_public_key: keys.network_identity_pubkey.clone(),
                    },
                )
            })
            .collect();
        let seed_peers = config
            .seed_peers
            .seed_peers
            .clone()
            .into_iter()
            .map(|(peer_id, addrs)| (peer_id.try_into().expect("Invalid PeerId"), addrs))
            .collect();
        let network_signing_private = config.network_keypairs.take_network_signing_private()
            .expect("Failed to move network signing private key out of NodeConfig, key not set or moved already");
        let network_signing_public: Ed25519PublicKey = (&network_signing_private).into();
        network_builder
            .transport(TransportType::TcpNoise(Some(
                config.network_keypairs.get_network_identity_keypair(),
            )))
            .connectivity_check_interval_ms(config.connectivity_check_interval_ms)
            .seed_peers(seed_peers)
            .trusted_peers(trusted_peers)
            .signing_keys((network_signing_private, network_signing_public))
            .discovery_interval_ms(config.discovery_interval_ms);
    } else if config.enable_encryption_and_authentication {
        // Even if a network end-point is permissionless, it might want to prove its identity to
        // another peer it connects to. For this, we use TCP + Noise but in a permission-less way.
        network_builder.transport(TransportType::PermissionlessTcpNoise(Some(
            config.network_keypairs.get_network_identity_keypair(),
        )));
    } else if config.is_public_network {
        let seed_peers = config
            .seed_peers
            .seed_peers
            .clone()
            .into_iter()
            .map(|(peer_id, addrs)| (peer_id.try_into().expect("Invalid PeerId"), addrs))
            .collect();
        let network_signing_private = config.network_keypairs.take_network_signing_private()
            .expect("Failed to move network signing private key out of NodeConfig, key not set or moved already");
        let network_signing_public: Ed25519PublicKey = (&network_signing_private).into();
        network_builder
            .transport(TransportType::PermissionlessTcpNoise(Some(
                config.network_keypairs.get_network_identity_keypair(),
            )))
            .connectivity_check_interval_ms(config.connectivity_check_interval_ms)
            .seed_peers(seed_peers)
            .signing_keys((network_signing_private, network_signing_public))
            .discovery_interval_ms(config.discovery_interval_ms);
    } else {
        network_builder.transport(TransportType::Tcp);
    }
    let (_listen_addr, network_provider) = network_builder.build();
    (runtime, network_provider)
}

pub fn setup_environment(node_config: &mut NodeConfig) -> LibraHandle {
    crash_handler::setup_panic_handler();

    // Some of our code uses the rayon global thread pool. Name the rayon threads so it doesn't
    // cause confusion, otherwise the threads would have their parent's name.
    rayon::ThreadPoolBuilder::new()
        .thread_name(|index| format!("rayon-global-{}", index))
        .build_global()
        .expect("Building rayon global thread pool should work.");

    let mut instant = Instant::now();
    let storage = start_storage_service(&node_config);
    debug!(
        "Storage service started in {} ms",
        instant.elapsed().as_millis()
    );

    instant = Instant::now();
    let executor = setup_executor(&node_config);
    debug!("Executor setup in {} ms", instant.elapsed().as_millis());
    let mut network_runtimes = vec![];
    let mut state_sync_network_handles = vec![];
    let mut ac_network_sender = None;
    let mut ac_network_events = vec![];
    let mut validator_network_provider = None;

    for i in 0..node_config.networks.len() {
        let peer_id =
            PeerId::try_from(node_config.networks[i].peer_id.clone()).expect("Invalid PeerId");
        let (runtime, mut network_provider) = setup_network(peer_id, &mut node_config.networks[i]);
        state_sync_network_handles.push(network_provider.add_state_synchronizer(vec![
            ProtocolId::from_static(STATE_SYNCHRONIZER_MSG_PROTOCOL),
        ]));

        let (ac_sender, ac_events) =
            network_provider.add_admission_control(vec![ProtocolId::from_static(
                ADMISSION_CONTROL_RPC_PROTOCOL,
            )]);
        ac_network_events.push(ac_events);

        let network = &node_config.networks[i];
        if let RoleType::Validator = (&network.role).into() {
            validator_network_provider = Some((peer_id, runtime, network_provider));
            ac_network_sender = Some(ac_sender);
        } else {
            if node_config.is_upstream_network(network) {
                ac_network_sender = Some(ac_sender);
            }
            // For non-validator roles, the peer_id should be derived from the network identity
            // key.
            assert_eq!(
                peer_id,
                PeerId::try_from(
                    network
                        .network_keypairs
                        .get_network_identity_public()
                        .to_bytes()
                )
                    .unwrap()
            );
            // Start the network provider.
            runtime.executor().spawn(network_provider.start());
            network_runtimes.push(runtime);
            debug!("Network started for peer_id: {}", peer_id);
        }
    }

    let debug_if = ServerHandle::setup(setup_debug_interface(&node_config));

    let metrics_port = node_config.debug_interface.metrics_server_port;
    let metric_host = node_config.debug_interface.address.clone();
    thread::spawn(move || metric_server::start_server(metric_host, metrics_port, false));
    let public_metrics_port = node_config.debug_interface.public_metrics_server_port;
    let public_metric_host = node_config.debug_interface.address.clone();
    thread::spawn(move || {
        metric_server::start_server(public_metric_host, public_metrics_port, true)
    });

    let state_synchronizer = StateSynchronizer::bootstrap(
        state_sync_network_handles,
        Arc::clone(&executor),
        &node_config,
    );
    let admission_control = AdmissionControlRuntime::bootstrap(
        &node_config,
        ac_network_sender.unwrap(),
        ac_network_events,
    );

    let mut mempool = None;
    let mut consensus = None;
    if let Some((peer_id, runtime, mut network_provider)) = validator_network_provider {
        // Note: We need to start network provider before consensus, because the consensus
        // initialization is blocked on state synchronizer to sync to the initial root ledger
        // info, which in turn cannot make progress before network initialization
        // because the NewPeer events which state synchronizer uses to know its
        // peers are delivered by network provider. If we were to start network
        // provider after consensus, we create a cyclic dependency from
        // network provider -> consensus -> state synchronizer -> network provider. This deadlock
        // was observed in GitHub Issue #749. A long term fix might be make
        // consensus initialization async instead of blocking on state synchronizer.
        let (mempool_network_sender, mempool_network_events) = network_provider
            .add_mempool(vec![ProtocolId::from_static(MEMPOOL_DIRECT_SEND_PROTOCOL)]);
        let (consensus_network_sender, consensus_network_events) =
            network_provider.add_consensus(vec![
                ProtocolId::from_static(CONSENSUS_RPC_PROTOCOL),
                ProtocolId::from_static(CONSENSUS_DIRECT_SEND_PROTOCOL),
            ]);
        runtime.executor().spawn(network_provider.start());
        network_runtimes.push(runtime);
        debug!("Network started for peer_id: {}", peer_id);

        // Initialize and start mempool.
        instant = Instant::now();
        mempool = Some(MempoolRuntime::bootstrap(
            &node_config,
            mempool_network_sender,
            mempool_network_events,
        ));
        debug!("Mempool started in {} ms", instant.elapsed().as_millis());

        // Initialize and start consensus.
        instant = Instant::now();
        let mut consensus_provider = match node_config.consensus.get_consensus_type() {
            POW => make_pow_consensus_provider(
                node_config,
                consensus_network_sender,
                consensus_network_events,
                executor,
                state_synchronizer.create_client(),
                false,
            ),
<<<<<<< HEAD
            PBFT => make_consensus_provider(
=======
            _ => make_consensus_provider(
>>>>>>> dabad265
                node_config,
                consensus_network_sender,
                consensus_network_events,
                executor,
                state_synchronizer.create_client(),
<<<<<<< HEAD
            ),
=======
            )
>>>>>>> dabad265
        };
        consensus_provider
            .start()
            .expect("Failed to start consensus. Can't proceed.");
        consensus = Some(consensus_provider);
        debug!("Consensus started in {} ms", instant.elapsed().as_millis());
    }

    LibraHandle {
        _network_runtimes: network_runtimes,
        _ac: admission_control,
        _mempool: mempool,
        _state_synchronizer: state_synchronizer,
        consensus,
        _storage: storage,
        _debug: debug_if,
    }
}<|MERGE_RESOLUTION|>--- conflicted
+++ resolved
@@ -2,25 +2,17 @@
 // SPDX-License-Identifier: Apache-2.0
 
 use admission_control_service::runtime::AdmissionControlRuntime;
-<<<<<<< HEAD
 use consensus::consensus_provider::{
     make_consensus_provider, make_pow_consensus_provider, ConsensusProvider,
 };
-=======
-use consensus::consensus_provider::{make_consensus_provider, make_pow_consensus_provider, ConsensusProvider};
->>>>>>> dabad265
 use debug_interface::{node_debug_service::NodeDebugService, proto::create_node_debug_interface};
 use executor::Executor;
 use grpc_helpers::ServerHandle;
 use grpcio::EnvBuilder;
-<<<<<<< HEAD
 use libra_config::config::{
     ConsensusType::{PBFT, POW},
     NetworkConfig, NodeConfig, RoleType,
 };
-=======
-use libra_config::config::{NetworkConfig, NodeConfig, RoleType, ConsensusType::{PBFT, POW}};
->>>>>>> dabad265
 use libra_crypto::{ed25519::*, ValidKey};
 use libra_logger::prelude::*;
 use libra_mempool::MempoolRuntime;
@@ -265,7 +257,7 @@
                         .get_network_identity_public()
                         .to_bytes()
                 )
-                    .unwrap()
+                .unwrap()
             );
             // Start the network provider.
             runtime.executor().spawn(network_provider.start());
@@ -339,21 +331,13 @@
                 state_synchronizer.create_client(),
                 false,
             ),
-<<<<<<< HEAD
-            PBFT => make_consensus_provider(
-=======
             _ => make_consensus_provider(
->>>>>>> dabad265
                 node_config,
                 consensus_network_sender,
                 consensus_network_events,
                 executor,
                 state_synchronizer.create_client(),
-<<<<<<< HEAD
             ),
-=======
-            )
->>>>>>> dabad265
         };
         consensus_provider
             .start()
