[package]
name = "libra-mempool"
version = "0.1.0"
authors = ["Libra Association <opensource@libra.org>"]
description = "Libra mempool"
repository = "https://github.com/libra/libra"
homepage = "https://libra.org"
license = "Apache-2.0"
publish = false
edition = "2018"

[dependencies]
anyhow = "1.0.34"
fail = "0.4.0"
futures = "0.3.8"
itertools = "0.9.0"
once_cell = "1.4.1"
proptest = { version = "0.10.1", optional = true }
<<<<<<< HEAD
rayon = "1.4.1"
serde = { version = "1.0.116", default-features = false }
=======
serde = { version = "1.0.117", default-features = false }
>>>>>>> 60194792
tokio = { version = "0.2.22", features = ["full"] }

bounded-executor = { path = "../common/bounded-executor", version = "0.1.0" }
channel = { path = "../common/channel", version = "0.1.0" }
lcs = { path = "../common/lcs", version = "0.1.0", package = "libra-canonical-serialization" }
libra-config = { path = "../config", version = "0.1.0" }
libra-crypto = { path = "../crypto/crypto", version = "0.1.0" }
libra-logger = { path = "../common/logger", version = "0.1.0" }
libra-metrics = { path = "../common/metrics", version = "0.1.0" }
libra-infallible = { path = "../common/infallible", version = "0.1.0" }
libra-proptest-helpers = { path = "../common/proptest-helpers", optional = true }
libra-trace = { path = "../common/trace", version = "0.1.0" }
libra-types = { path = "../types", version = "0.1.0" }
libra-workspace-hack = { path = "../common/workspace-hack", version = "0.1.0" }
mirai-annotations = "1.10.1"
network = { path = "../network", version = "0.1.0" }
rand = "0.7.3"
netcore = { path = "../network/netcore", version = "0.1.0" }
serde_json = "1.0.59"
storage-interface = { path = "../storage/storage-interface", version = "0.1.0" }
subscription-service = { path = "../common/subscription-service", version = "0.1.0" }
vm-validator = { path = "../vm-validator", version = "0.1.0" }

storage-service = { path = "../storage/storage-service", version = "0.1.0", optional = true }

[dev-dependencies]
proptest = "0.10.1"

libra-config = { path = "../config", version = "0.1.0", features = ["fuzzing"] }
libra-network-address = { path = "../network/network-address", version = "0.1.0" }
storage-interface = { path = "../storage/storage-interface", version = "0.1.0", features = ["fuzzing"] }

[features]
default = []
failpoints = ["fail/failpoints", "vm-validator/failpoints"]
fuzzing = ["proptest", "libra-types/fuzzing", "storage-interface/fuzzing", "libra-config/fuzzing",]<|MERGE_RESOLUTION|>--- conflicted
+++ resolved
@@ -16,12 +16,8 @@
 itertools = "0.9.0"
 once_cell = "1.4.1"
 proptest = { version = "0.10.1", optional = true }
-<<<<<<< HEAD
 rayon = "1.4.1"
-serde = { version = "1.0.116", default-features = false }
-=======
 serde = { version = "1.0.117", default-features = false }
->>>>>>> 60194792
 tokio = { version = "0.2.22", features = ["full"] }
 
 bounded-executor = { path = "../common/bounded-executor", version = "0.1.0" }
