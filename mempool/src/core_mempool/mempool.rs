--- conflicted
+++ resolved
@@ -23,12 +23,7 @@
 use lru_cache::LruCache;
 use std::{cmp::max, collections::HashSet, convert::TryFrom};
 use ttl_cache::TtlCache;
-<<<<<<< HEAD
-use types::{account_address::AccountAddress, transaction::SignedTransaction};
 /// TODO doc
-=======
-
->>>>>>> dcdb9ee8
 pub struct Mempool {
     // stores metadata of all transactions in mempool (of all states)
     transactions: TransactionStore,
