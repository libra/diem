// Copyright (c) The Libra Core Contributors
// SPDX-License-Identifier: Apache-2.0

// <Black magic>
// Increase recursion limit to allow for use of select! macro.
#![recursion_limit = "1024"]
// </Black magic>

// Public exports
#[macro_use]
extern crate prometheus;

pub use common::NetworkPublicKeys;
pub use interface::NetworkProvider;

pub mod interface;
pub mod proto;
pub mod protocols;
pub mod validator_network;

mod common;
mod connectivity_manager;
mod counters;
mod error;
mod peer_manager;
mod sink;
mod transport;
mod utils;

/// Type for unique identifier associated with each network protocol
<<<<<<< HEAD
pub type ProtocolId = bytes::Bytes;
pub use counters::TEST_NETWORK_REQUESTS;
=======
pub type ProtocolId = bytes05::Bytes;
>>>>>>> f6051ba8
<|MERGE_RESOLUTION|>--- conflicted
+++ resolved
@@ -28,9 +28,4 @@
 mod utils;
 
 /// Type for unique identifier associated with each network protocol
-<<<<<<< HEAD
-pub type ProtocolId = bytes::Bytes;
-pub use counters::TEST_NETWORK_REQUESTS;
-=======
-pub type ProtocolId = bytes05::Bytes;
->>>>>>> f6051ba8
+pub type ProtocolId = bytes05::Bytes;