// Copyright (c) The Libra Core Contributors
// SPDX-License-Identifier: Apache-2.0

syntax = "proto3";

package consensus;

import "ledger_info.proto";

message ConsensusMsg {
  oneof message {
    Proposal proposal = 1;
    VoteMsg vote_msg = 2;
    RequestBlock request_block = 3;
    RespondBlock respond_block = 4;
<<<<<<< HEAD
    SyncInfo sync_info = 5;
    types.LedgerInfoWithSignatures ledger_info = 6;
=======
    TimeoutMsg timeout_msg = 5;
    SyncInfo sync_info = 6;
    Block new_block = 7;
>>>>>>> 7a59e2fe
  }
}

message Proposal {
  bytes bytes = 1;
}

message SyncInfo {
  bytes bytes = 1;
}

message Block {
  bytes bytes = 1;
}

message VoteMsg {
  bytes bytes = 1;
}

message VoteProposal {
  bytes bytes = 1;
}

message RequestBlock {
  bytes bytes = 1;
}

message RespondBlock {
  bytes bytes = 1;
}<|MERGE_RESOLUTION|>--- conflicted
+++ resolved
@@ -13,14 +13,9 @@
     VoteMsg vote_msg = 2;
     RequestBlock request_block = 3;
     RespondBlock respond_block = 4;
-<<<<<<< HEAD
     SyncInfo sync_info = 5;
     types.LedgerInfoWithSignatures ledger_info = 6;
-=======
-    TimeoutMsg timeout_msg = 5;
-    SyncInfo sync_info = 6;
     Block new_block = 7;
->>>>>>> 7a59e2fe
   }
 }
 
