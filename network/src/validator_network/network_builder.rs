// Copyright (c) The Libra Core Contributors
// SPDX-License-Identifier: Apache-2.0

//! Permission-less vs Permissioned network end-points:
//! ---------------------------------------------------
//! A network end-point is permissioned if it only wants to accept connections from a known set
//! of peers (`trusted_peers`) identified by their network identity keys. This does not mean
//! that the other end-point of a connection also needs to run in permissioned mode --
//! a network end-point running in permissioned mode will connect to or accept connections from
//! an end-point running in permissionless mode as long as the latter is in its trusted peers
//! set.
use crate::{
    common::NetworkPublicKeys,
    connectivity_manager::ConnectivityManager,
    counters,
    interface::{LibraNetworkProvider, NetworkProvider},
    peer_manager::{PeerManager, PeerManagerRequestSender},
    proto::PeerInfo,
    protocols::{
        direct_send::DirectSend, discovery::Discovery, health_checker::HealthChecker,
        identity::Identity, rpc::Rpc,
    },
    transport::*,
    validator_network::{DISCOVERY_DIRECT_SEND_PROTOCOL, HEALTH_CHECKER_RPC_PROTOCOL},
    ProtocolId,
};
use channel;
use futures::{lock::Mutex, StreamExt};
use libra_config::config::RoleType;
use libra_crypto::{
    ed25519::*,
    x25519::{X25519StaticPrivateKey, X25519StaticPublicKey},
};
use libra_logger::prelude::*;
use libra_types::{validator_signer::ValidatorSigner, PeerId};
use netcore::{multiplexing::StreamMultiplexer, transport::boxed::BoxedTransport};
use parity_multiaddr::Multiaddr;
use std::{
    collections::{HashMap, HashSet},
    sync::{Arc, RwLock},
    time::Duration,
};
use tokio::runtime::Handle;
use tokio::time::interval;
use tokio_retry::strategy::ExponentialBackoff;

pub const NETWORK_CHANNEL_SIZE: usize = 1024;
pub const DISCOVERY_INTERVAL_MS: u64 = 1000;
pub const PING_INTERVAL_MS: u64 = 1000;
pub const PING_TIMEOUT_MS: u64 = 10_000;
pub const DISOVERY_MSG_TIMEOUT_MS: u64 = 10_000;
pub const CONNECTIVITY_CHECK_INTERNAL_MS: u64 = 5000;
pub const INBOUND_RPC_TIMEOUT_MS: u64 = 10_000;
pub const MAX_CONCURRENT_OUTBOUND_RPCS: u32 = 100;
pub const MAX_CONCURRENT_INBOUND_RPCS: u32 = 100;
pub const PING_FAILURES_TOLERATED: u64 = 10;
pub const MAX_CONCURRENT_NETWORK_REQS: u32 = 100;
pub const MAX_CONCURRENT_NETWORK_NOTIFS: u32 = 100;
pub const MAX_CONNECTION_DELAY_MS: u64 = 10 * 60 * 1000 /* 10 minutes */;

/// The type of the transport layer, i.e., running on memory or TCP stream,
/// with or without Noise encryption
pub enum TransportType {
    Memory,
    MemoryNoise(Option<(X25519StaticPrivateKey, X25519StaticPublicKey)>),
    PermissionlessMemoryNoise(Option<(X25519StaticPrivateKey, X25519StaticPublicKey)>),
    Tcp,
    TcpNoise(Option<(X25519StaticPrivateKey, X25519StaticPublicKey)>),
    PermissionlessTcpNoise(Option<(X25519StaticPrivateKey, X25519StaticPublicKey)>),
}

/// Build Network module with custom configuration values.
/// Methods can be chained in order to set the configuration values.
/// MempoolNetworkHandler and ConsensusNetworkHandler are constructed by calling
/// [`NetworkBuilder::build`].  New instances of `NetworkBuilder` are obtained
/// via [`NetworkBuilder::new`].
pub struct NetworkBuilder {
    executor: Handle,
    peer_id: PeerId,
    addr: Multiaddr,
    role: RoleType,
    advertised_address: Option<Multiaddr>,
    seed_peers: HashMap<PeerId, PeerInfo>,
    trusted_peers: Arc<RwLock<HashMap<PeerId, NetworkPublicKeys>>>,
    transport: TransportType,
    channel_size: usize,
    direct_send_protocols: Vec<ProtocolId>,
    rpc_protocols: Vec<ProtocolId>,
    discovery_interval_ms: u64,
    discovery_msg_timeout_ms: u64,
    ping_interval_ms: u64,
    ping_timeout_ms: u64,
    ping_failures_tolerated: u64,
    connectivity_check_interval_ms: u64,
    inbound_rpc_timeout_ms: u64,
    max_concurrent_outbound_rpcs: u32,
    max_concurrent_inbound_rpcs: u32,
    max_concurrent_network_reqs: u32,
    max_concurrent_network_notifs: u32,
    max_connection_delay_ms: u64,
    signing_keys: Option<(Ed25519PrivateKey, Ed25519PublicKey)>,
    is_permissioned: bool,
    health_checker_enabled: bool,
    is_public: bool,
}

impl NetworkBuilder {
    /// Return a new NetworkBuilder initialized with default configuration values.
    pub fn new(
        executor: Handle,
        peer_id: PeerId,
        addr: Multiaddr,
        role: RoleType,
    ) -> NetworkBuilder {
        NetworkBuilder {
            executor,
            peer_id,
            addr,
            role,
            advertised_address: None,
            seed_peers: HashMap::new(),
            trusted_peers: Arc::new(RwLock::new(HashMap::new())),
            channel_size: NETWORK_CHANNEL_SIZE,
            direct_send_protocols: vec![ProtocolId::from_static(DISCOVERY_DIRECT_SEND_PROTOCOL)],
            rpc_protocols: vec![ProtocolId::from_static(HEALTH_CHECKER_RPC_PROTOCOL)],
            transport: TransportType::Memory,
            discovery_interval_ms: DISCOVERY_INTERVAL_MS,
            discovery_msg_timeout_ms: DISOVERY_MSG_TIMEOUT_MS,
            ping_interval_ms: PING_INTERVAL_MS,
            ping_timeout_ms: PING_TIMEOUT_MS,
            ping_failures_tolerated: PING_FAILURES_TOLERATED,
            connectivity_check_interval_ms: CONNECTIVITY_CHECK_INTERNAL_MS,
            inbound_rpc_timeout_ms: INBOUND_RPC_TIMEOUT_MS,
            max_concurrent_outbound_rpcs: MAX_CONCURRENT_OUTBOUND_RPCS,
            max_concurrent_inbound_rpcs: MAX_CONCURRENT_INBOUND_RPCS,
            max_concurrent_network_reqs: MAX_CONCURRENT_NETWORK_REQS,
            max_concurrent_network_notifs: MAX_CONCURRENT_NETWORK_NOTIFS,
            max_connection_delay_ms: MAX_CONNECTION_DELAY_MS,
            signing_keys: None,
            is_permissioned: true,
            health_checker_enabled: true,
            is_public: false,
        }
    }

    /// Set transport type, i.e., Memory or Tcp transports.
    pub fn transport(&mut self, transport: TransportType) -> &mut Self {
        self.transport = transport;
        self
    }

    /// Set and address to advertise, if different from the listen address
    pub fn advertised_address(&mut self, advertised_address: Multiaddr) -> &mut Self {
        self.advertised_address = Some(advertised_address);
        self
    }

    /// Set trusted peers.
    pub fn trusted_peers(
        &mut self,
        trusted_peers: HashMap<PeerId, NetworkPublicKeys>,
    ) -> &mut Self {
        *self.trusted_peers.write().unwrap() = trusted_peers;
        self
    }

    /// Set signing keys of local node.
    pub fn signing_keys(&mut self, keys: (Ed25519PrivateKey, Ed25519PublicKey)) -> &mut Self {
        self.signing_keys = Some(keys);
        self
    }

    /// Set seed peers to bootstrap discovery
    pub fn seed_peers(&mut self, seed_peers: HashMap<PeerId, Vec<Multiaddr>>) -> &mut Self {
        self.seed_peers = seed_peers
            .into_iter()
            .map(|(peer_id, seed_addrs)| {
                let mut peer_info = PeerInfo::default();
                peer_info.epoch = 0;
                peer_info.addrs = seed_addrs
                    .into_iter()
                    .map(|addr| addr.as_ref().into())
                    .collect();
                (peer_id, peer_info)
            })
            .collect();
        self
    }

    /// Set discovery ticker interval
    pub fn discovery_interval_ms(&mut self, discovery_interval_ms: u64) -> &mut Self {
        self.discovery_interval_ms = discovery_interval_ms;
        self
    }

    /// Set ping interval.
    pub fn ping_interval_ms(&mut self, ping_interval_ms: u64) -> &mut Self {
        self.ping_interval_ms = ping_interval_ms;
        self
    }

    /// Set number of ping failures tolerated.
    pub fn ping_failures_tolerated(&mut self, ping_failures_tolerated: u64) -> &mut Self {
        self.ping_failures_tolerated = ping_failures_tolerated;
        self
    }

    /// Set ping timeout.
    pub fn ping_timeout_ms(&mut self, ping_timeout_ms: u64) -> &mut Self {
        self.ping_timeout_ms = ping_timeout_ms;
        self
    }

    /// Set discovery message timeout.
    pub fn discovery_msg_timeout_ms(&mut self, discovery_msg_timeout_ms: u64) -> &mut Self {
        self.discovery_msg_timeout_ms = discovery_msg_timeout_ms;
        self
    }

    /// Set connectivity check ticker interval
    pub fn connectivity_check_interval_ms(
        &mut self,
        connectivity_check_interval_ms: u64,
    ) -> &mut Self {
        self.connectivity_check_interval_ms = connectivity_check_interval_ms;
        self
    }

    /// Set inbound rpc timeout.
    pub fn inbound_rpc_timeout_ms(&mut self, inbound_rpc_timeout_ms: u64) -> &mut Self {
        self.inbound_rpc_timeout_ms = inbound_rpc_timeout_ms;
        self
    }

    /// The maximum number of concurrent outbound rpc requests we will service.
    pub fn max_concurrent_outbound_rpcs(&mut self, max_concurrent_outbound_rpcs: u32) -> &mut Self {
        self.max_concurrent_outbound_rpcs = max_concurrent_outbound_rpcs;
        self
    }

    /// The maximum number of concurrent inbound rpc requests we will service.
    pub fn max_concurrent_inbound_rpcs(&mut self, max_concurrent_inbound_rpcs: u32) -> &mut Self {
        self.max_concurrent_inbound_rpcs = max_concurrent_inbound_rpcs;
        self
    }

    /// The maximum number of concurrent NetworkRequests we will service in NetworkProvider.
    pub fn max_concurrent_network_reqs(&mut self, max_concurrent_network_reqs: u32) -> &mut Self {
        self.max_concurrent_network_reqs = max_concurrent_network_reqs;
        self
    }

    /// The maximum number of concurrent Notifications from each actor we will service in
    /// NetworkProvider.
    pub fn max_concurrent_network_notifs(
        &mut self,
        max_concurrent_network_notifs: u32,
    ) -> &mut Self {
        self.max_concurrent_network_notifs = max_concurrent_network_notifs;
        self
    }

    /// The maximum duration (in milliseconds) we should wait before dialing a peer we should
    /// connect to.
    pub fn max_connection_delay_ms(&mut self, max_connection_delay_ms: u64) -> &mut Self {
        self.max_connection_delay_ms = max_connection_delay_ms;
        self
    }

    /// Set the size of the channels between different network actors.
    pub fn channel_size(&mut self, channel_size: usize) -> &mut Self {
        self.channel_size = channel_size;
        self
    }

    /// Set the protocol IDs that DirectSend actor subscribes.
    pub fn direct_send_protocols(&mut self, protocols: Vec<ProtocolId>) -> &mut Self {
        self.direct_send_protocols = protocols;
        self.direct_send_protocols
            .push(ProtocolId::from_static(DISCOVERY_DIRECT_SEND_PROTOCOL));
        self
    }

    /// Set the protocol IDs that RPC actor subscribes.
    pub fn rpc_protocols(&mut self, protocols: Vec<ProtocolId>) -> &mut Self {
        self.rpc_protocols = protocols;
        self.rpc_protocols
            .push(ProtocolId::from_static(HEALTH_CHECKER_RPC_PROTOCOL));
        self
    }

    /// Set the is_permissioned flag to make the network permissioned or permission-less.
    pub fn permissioned(&mut self, is_permissioned: bool) -> &mut Self {
        self.is_permissioned = is_permissioned;
        self
    }

    pub fn is_public(&mut self, is_public: bool) -> &mut Self {
        self.is_public = is_public;
        self
    }

    fn supported_protocols(&self) -> Vec<ProtocolId> {
        self.direct_send_protocols
            .iter()
            .chain(&self.rpc_protocols)
            .cloned()
            .collect()
    }

    /// Enable or disable the health checker protocol in this network instance.
    // TODO(philiphayes): remember to remove this
    #[allow(dead_code)]
    fn health_checker_enabled(&mut self, enabled: bool) -> &mut Self {
        self.health_checker_enabled = enabled;
        let health_checker_protocol = ProtocolId::from_static(HEALTH_CHECKER_RPC_PROTOCOL);
        if enabled {
            self.rpc_protocols.push(health_checker_protocol);
        } else {
            // TODO(philiphayes): replace with `Vec::remove_item` when it's stable.
            let maybe_idx = self
                .rpc_protocols
                .iter()
                .position(|x| *x == health_checker_protocol);
            maybe_idx.map(|idx| self.rpc_protocols.remove(idx));
        }
        self
    }

    /// Create the configured `NetworkBuilder`
    /// Return the constructed Mempool and Consensus Sender+Events
    pub fn build(&mut self) -> (Multiaddr, Box<dyn LibraNetworkProvider>) {
        let identity = Identity::new(self.peer_id, self.supported_protocols(), self.role);
        // Build network based on the transport type
        let trusted_peers = self.trusted_peers.clone();
        match self.transport {
            TransportType::Memory => self.build_with_transport(build_memory_transport(identity)),
            TransportType::MemoryNoise(ref mut keys) => {
                let keys = keys.take().expect("Identity keys not set");
                self.build_with_transport(build_memory_noise_transport(
                    identity,
                    keys,
                    trusted_peers,
                ))
            }
            TransportType::PermissionlessMemoryNoise(ref mut keys) => {
                let keys = keys.take().expect("Identity keys not set");
                self.build_with_transport(build_permissionless_memory_noise_transport(
                    identity,
                    keys,
                    self.is_public,
                ))
            }
            TransportType::Tcp => self.build_with_transport(build_tcp_transport(identity)),
            TransportType::TcpNoise(ref mut keys) => {
                let keys = keys.take().expect("Identity keys not set");
                self.build_with_transport(build_tcp_noise_transport(identity, keys, trusted_peers))
            }
            TransportType::PermissionlessTcpNoise(ref mut keys) => {
                let keys = keys.take().expect("Identity keys not set");
                self.build_with_transport(build_permissionless_tcp_noise_transport(
                    identity,
                    keys,
                    self.is_public,
                ))
            }
        }
    }

    /// Given a transport build and launch the NetworkProvider and all subcomponents
    /// Return the constructed Mempool and Consensus Sender+Events
    fn build_with_transport(
        &mut self,
        transport: BoxedTransport<
            (Identity, impl StreamMultiplexer + 'static),
            impl ::std::error::Error + Send + Sync + 'static,
        >,
    ) -> (Multiaddr, Box<dyn LibraNetworkProvider>) {
        // Initialize lists of protocol handlers and peer event handlers.
        let mut peer_event_handlers = vec![];
        let mut protocol_handlers = HashMap::new();
        // Setup channel to send requests to peer manager.
        let (pm_reqs_tx, pm_reqs_rx) =
            channel::new(self.channel_size, &counters::PENDING_PEER_MANAGER_REQUESTS);

        // Initialize and start DirectSend actor.
        let (pm_ds_notifs_tx, pm_ds_notifs_rx) = channel::new(
            self.channel_size,
            &counters::PENDING_PEER_MANAGER_DIRECT_SEND_NOTIFICATIONS,
        );
        let direct_send_handlers = self
            .direct_send_protocols
            .iter()
            .map(|p| (p.clone(), pm_ds_notifs_tx.clone()));
        protocol_handlers.extend(direct_send_handlers);
        let (ds_reqs_tx, ds_reqs_rx) =
            channel::new(self.channel_size, &counters::PENDING_DIRECT_SEND_REQUESTS);
        let (ds_net_notifs_tx, ds_net_notifs_rx) = channel::new(
            self.channel_size,
            &counters::PENDING_DIRECT_SEND_NOTIFICATIONS,
        );
        let ds = DirectSend::new(
            self.executor.clone(),
            ds_reqs_rx,
            ds_net_notifs_tx,
            pm_ds_notifs_rx,
            PeerManagerRequestSender::new(pm_reqs_tx.clone()),
        );
        self.executor.spawn(ds.start());
        debug!("Started direct send actor");

        // Initialize and start RPC actor.
        let (pm_rpc_notifs_tx, pm_rpc_notifs_rx) = channel::new(
            self.channel_size,
            &counters::PENDING_PEER_MANAGER_RPC_NOTIFICATIONS,
        );
        let rpc_handlers = self
            .rpc_protocols
            .iter()
            .map(|p| (p.clone(), pm_rpc_notifs_tx.clone()));
        protocol_handlers.extend(rpc_handlers);
        let (rpc_net_notifs_tx, rpc_net_notifs_rx) =
            channel::new(self.channel_size, &counters::PENDING_RPC_NOTIFICATIONS);
        let (rpc_reqs_tx, rpc_reqs_rx) =
            channel::new(self.channel_size, &counters::PENDING_RPC_REQUESTS);
        let rpc = Rpc::new(
            self.executor.clone(),
            rpc_reqs_rx,
            pm_rpc_notifs_rx,
            PeerManagerRequestSender::new(pm_reqs_tx.clone()),
            rpc_net_notifs_tx,
            Duration::from_millis(self.inbound_rpc_timeout_ms),
            self.max_concurrent_outbound_rpcs,
            self.max_concurrent_inbound_rpcs,
        );
        self.executor.spawn(rpc.start());
        debug!("Started RPC actor");

        // We start the connectivity_manager module only if the network is
        // permissioned.
        let mut net_conn_mgr_reqs_tx = None;
        if self.is_permissioned || self.is_public {
            // Initialize and start connectivity manager.
            let (conn_mgr_reqs_tx, conn_mgr_reqs_rx) = channel::new(
                self.channel_size,
                &counters::PENDING_CONNECTIVITY_MANAGER_REQUESTS,
            );
            net_conn_mgr_reqs_tx = Some(conn_mgr_reqs_tx.clone());
            let (pm_conn_mgr_notifs_tx, pm_conn_mgr_notifs_rx) = channel::new(
                self.channel_size,
                &counters::PENDING_PEER_MANAGER_CONNECTIVITY_MANAGER_NOTIFICATIONS,
            );
            peer_event_handlers.push(pm_conn_mgr_notifs_tx);
<<<<<<< HEAD
            let conn_mgr = ConnectivityManager::new(
                self.trusted_peers.clone(),
                Interval::new_interval(Duration::from_millis(self.connectivity_check_interval_ms))
                    .fuse(),
                PeerManagerRequestSender::new(pm_reqs_tx.clone()),
                pm_conn_mgr_notifs_rx,
                conn_mgr_reqs_rx,
                ExponentialBackoff::from_millis(2).factor(1000 /* seconds */),
                self.max_connection_delay_ms,
                self.is_public,
            );
            self.executor.spawn(conn_mgr.start());
=======
            let trusted_peers = self.trusted_peers.clone();
            let max_connection_delay_ms = self.max_connection_delay_ms;
            let connectivity_check_interval_ms = self.connectivity_check_interval_ms;
            let pm_reqs_tx = pm_reqs_tx.clone();
            let f = async move {
                let conn_mgr = ConnectivityManager::new(
                    trusted_peers,
                    interval(Duration::from_millis(connectivity_check_interval_ms)).fuse(),
                    PeerManagerRequestSender::new(pm_reqs_tx.clone()),
                    pm_conn_mgr_notifs_rx,
                    conn_mgr_reqs_rx,
                    ExponentialBackoff::from_millis(2).factor(1000 /* seconds */),
                    max_connection_delay_ms,
                );
                conn_mgr.start().await
            };
            self.executor.spawn(f);
>>>>>>> f6051ba8
            debug!("Started connection manager");
        }

        let pm_net_reqs_tx = pm_reqs_tx.clone();
        let (pm_net_notifs_tx, pm_net_notifs_rx) = channel::new(
            self.channel_size,
            &counters::PENDING_PEER_MANAGER_NET_NOTIFICATIONS,
        );
        peer_event_handlers.push(pm_net_notifs_tx);
        let peer_ids = Arc::new(Mutex::new(HashSet::new()));
        let peer_mgr = PeerManager::new(
            transport,
            self.executor.clone(),
            self.peer_id,
            self.addr.clone(),
            pm_reqs_rx,
            protocol_handlers,
            peer_event_handlers,
            peer_ids.clone(),
        );
        let listen_addr = peer_mgr.listen_addr().clone();
        self.executor.spawn(peer_mgr.start());
        debug!("Started peer manager");

        // Setup communication channels.
        let (network_reqs_tx, network_reqs_rx) =
            channel::new(self.channel_size, &counters::PENDING_NETWORK_REQUESTS);
        let mut network_provider = NetworkProvider::new(
            pm_net_reqs_tx,
            pm_net_notifs_rx,
            rpc_reqs_tx,
            rpc_net_notifs_rx,
            ds_reqs_tx,
            ds_net_notifs_rx,
            net_conn_mgr_reqs_tx.clone(),
            network_reqs_rx,
            network_reqs_tx,
            self.max_concurrent_network_reqs,
            self.max_concurrent_network_notifs,
            self.channel_size,
            peer_ids,
        );

        if self.health_checker_enabled {
            // Initialize and start HealthChecker.
            let (hc_network_tx, hc_network_rx) = network_provider
                .add_health_checker(vec![ProtocolId::from_static(HEALTH_CHECKER_RPC_PROTOCOL)]);
            let ping_interval_ms = self.ping_interval_ms;
            let ping_timeout_ms = self.ping_timeout_ms;
            let ping_failures_tolerated = self.ping_failures_tolerated;
            let f = async move {
                let health_checker = HealthChecker::new(
                    interval(Duration::from_millis(ping_interval_ms)).fuse(),
                    hc_network_tx,
                    hc_network_rx,
                    Duration::from_millis(ping_timeout_ms),
                    ping_failures_tolerated,
                );
                health_checker.start().await
            };
            self.executor.spawn(f);
            debug!("Started health checker");
        }

        // We start the discovery module only if the network is permissioned.
        // Note: We use the `is_permissioned` flag as a proxy for whether we need to run the
        // discovery module or not. We should make this more explicit eventually.
        if self.is_permissioned || self.is_public {
            // Initialize and start Discovery actor.
            let (signing_private_key, _signing_public_key) =
                self.signing_keys.take().expect("Signing keys not set");
            // Setup signer from keys.
            let signer = ValidatorSigner::new(self.peer_id, signing_private_key);
            // Get handles for network events and sender.
            let (discovery_network_tx, discovery_network_rx) = network_provider.add_discovery(
                vec![ProtocolId::from_static(DISCOVERY_DIRECT_SEND_PROTOCOL)],
            );
<<<<<<< HEAD
            let discovery = Discovery::new(
                self.peer_id,
                vec![self
                    .advertised_address
                    .clone()
                    .unwrap_or_else(|| self.addr.clone())],
                signer,
                self.seed_peers.clone(),
                self.trusted_peers.clone(),
                Interval::new_interval(Duration::from_millis(self.discovery_interval_ms)).fuse(),
                discovery_network_tx,
                discovery_network_rx,
                net_conn_mgr_reqs_tx.take().unwrap(),
                Duration::from_millis(self.discovery_msg_timeout_ms),
                self.is_public,
            );
            self.executor.spawn(discovery.start());
=======
            let peer_id = self.peer_id;
            let addrs = vec![self
                .advertised_address
                .clone()
                .unwrap_or_else(|| self.addr.clone())];
            let seed_peers = self.seed_peers.clone();
            let trusted_peers = self.trusted_peers.clone();
            let discovery_interval_ms = self.discovery_interval_ms;
            let discovery_msg_timeout_ms = self.discovery_msg_timeout_ms;
            let f = async move {
                let discovery = Discovery::new(
                    peer_id,
                    addrs,
                    signer,
                    seed_peers,
                    trusted_peers,
                    interval(Duration::from_millis(discovery_interval_ms)).fuse(),
                    discovery_network_tx,
                    discovery_network_rx,
                    net_conn_mgr_reqs_tx.take().unwrap(),
                    Duration::from_millis(discovery_msg_timeout_ms),
                );
                discovery.start().await
            };
            self.executor.spawn(f);
>>>>>>> f6051ba8
            debug!("Started discovery protocol actor");
        }
        (listen_addr, Box::new(network_provider))
    }
}<|MERGE_RESOLUTION|>--- conflicted
+++ resolved
@@ -451,20 +451,6 @@
                 &counters::PENDING_PEER_MANAGER_CONNECTIVITY_MANAGER_NOTIFICATIONS,
             );
             peer_event_handlers.push(pm_conn_mgr_notifs_tx);
-<<<<<<< HEAD
-            let conn_mgr = ConnectivityManager::new(
-                self.trusted_peers.clone(),
-                Interval::new_interval(Duration::from_millis(self.connectivity_check_interval_ms))
-                    .fuse(),
-                PeerManagerRequestSender::new(pm_reqs_tx.clone()),
-                pm_conn_mgr_notifs_rx,
-                conn_mgr_reqs_rx,
-                ExponentialBackoff::from_millis(2).factor(1000 /* seconds */),
-                self.max_connection_delay_ms,
-                self.is_public,
-            );
-            self.executor.spawn(conn_mgr.start());
-=======
             let trusted_peers = self.trusted_peers.clone();
             let max_connection_delay_ms = self.max_connection_delay_ms;
             let connectivity_check_interval_ms = self.connectivity_check_interval_ms;
@@ -478,11 +464,11 @@
                     conn_mgr_reqs_rx,
                     ExponentialBackoff::from_millis(2).factor(1000 /* seconds */),
                     max_connection_delay_ms,
+                    self.is_public,
                 );
                 conn_mgr.start().await
             };
             self.executor.spawn(f);
->>>>>>> f6051ba8
             debug!("Started connection manager");
         }
 
@@ -560,25 +546,6 @@
             let (discovery_network_tx, discovery_network_rx) = network_provider.add_discovery(
                 vec![ProtocolId::from_static(DISCOVERY_DIRECT_SEND_PROTOCOL)],
             );
-<<<<<<< HEAD
-            let discovery = Discovery::new(
-                self.peer_id,
-                vec![self
-                    .advertised_address
-                    .clone()
-                    .unwrap_or_else(|| self.addr.clone())],
-                signer,
-                self.seed_peers.clone(),
-                self.trusted_peers.clone(),
-                Interval::new_interval(Duration::from_millis(self.discovery_interval_ms)).fuse(),
-                discovery_network_tx,
-                discovery_network_rx,
-                net_conn_mgr_reqs_tx.take().unwrap(),
-                Duration::from_millis(self.discovery_msg_timeout_ms),
-                self.is_public,
-            );
-            self.executor.spawn(discovery.start());
-=======
             let peer_id = self.peer_id;
             let addrs = vec![self
                 .advertised_address
@@ -600,11 +567,11 @@
                     discovery_network_rx,
                     net_conn_mgr_reqs_tx.take().unwrap(),
                     Duration::from_millis(discovery_msg_timeout_ms),
+                    self.is_public,
                 );
                 discovery.start().await
             };
             self.executor.spawn(f);
->>>>>>> f6051ba8
             debug!("Started discovery protocol actor");
         }
         (listen_addr, Box::new(network_provider))
